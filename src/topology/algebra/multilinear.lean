--- conflicted
+++ resolved
@@ -56,19 +56,11 @@
 
 variables [semiring R]
 [Πi, add_comm_monoid (M i)] [Πi, add_comm_monoid (M₁ i)] [Πi, add_comm_monoid (M₁' i)]
-<<<<<<< HEAD
-[add_comm_monoid M₂] [add_comm_monoid M₃] [add_comm_monoid M₄]
-[Πi, semimodule R (M i)] [Πi, semimodule R (M₁ i)]  [Πi, semimodule R (M₁' i)] [semimodule R M₂]
-[semimodule R M₃] [semimodule R M₄]
-[Πi, topological_space (M i)] [Πi, topological_space (M₁ i)] [Πi, topological_space (M₁' i)]
-[topological_space M₂] [topological_space M₃] [topological_space M₄]
-=======
   [add_comm_monoid M₂] [add_comm_monoid M₃] [add_comm_monoid M₄]
   [Π i, semimodule R (M i)] [Π i, semimodule R (M₁ i)]  [Π i, semimodule R (M₁' i)] [semimodule R M₂]
   [semimodule R M₃] [semimodule R M₄]
   [Π i, topological_space (M i)] [Π i, topological_space (M₁ i)] [Π i, topological_space (M₁' i)]
   [topological_space M₂] [topological_space M₃] [topological_space M₄]
->>>>>>> de20b63e
 (f f' : continuous_multilinear_map R M₁ M₂)
 
 instance : has_coe_to_fun (continuous_multilinear_map R M₁ M₂) :=
