/-
Copyright (c) 2018 Chris Hughes. All rights reserved.
Released under Apache 2.0 license as described in the file LICENSE.
Authors: Chris Hughes, Abhimanyu Pallavi Sudhir, Jean Lo, Calle Sönne
-/
import data.complex.exponential
import analysis.complex.basic
import analysis.calculus.mean_value
import measure_theory.borel_space

/-!
# Complex and real exponential, real logarithm

## Main statements

This file establishes the basic analytical properties of the complex and real exponential functions
(continuity, differentiability, computation of the derivative).

It also contains the definition of the real logarithm function (as the inverse of the
exponential on `(0, +∞)`, extended to `ℝ` by setting `log (-x) = log x`) and its basic
properties (continuity, differentiability, formula for the derivative).

The complex logarithm is *not* defined in this file as it relies on trigonometric functions. See
instead `trigonometric.lean`.

## Tags

exp, log
-/

noncomputable theory

open finset filter metric asymptotics set function
open_locale classical topological_space

namespace complex

/-- The complex exponential is everywhere differentiable, with the derivative `exp x`. -/
lemma has_deriv_at_exp (x : ℂ) : has_deriv_at exp (exp x) x :=
begin
  rw has_deriv_at_iff_is_o_nhds_zero,
  have : (1 : ℕ) < 2 := by norm_num,
  refine (is_O.of_bound (∥exp x∥) _).trans_is_o (is_o_pow_id this),
  filter_upwards [metric.ball_mem_nhds (0 : ℂ) zero_lt_one],
  simp only [metric.mem_ball, dist_zero_right, normed_field.norm_pow],
  intros z hz,
  calc ∥exp (x + z) - exp x - z * exp x∥
    = ∥exp x * (exp z - 1 - z)∥ : by { congr, rw [exp_add], ring }
    ... = ∥exp x∥ * ∥exp z - 1 - z∥ : normed_field.norm_mul _ _
    ... ≤ ∥exp x∥ * ∥z∥^2 :
      mul_le_mul_of_nonneg_left (abs_exp_sub_one_sub_id_le (le_of_lt hz)) (norm_nonneg _)
end

lemma differentiable_exp : differentiable ℂ exp :=
λx, (has_deriv_at_exp x).differentiable_at

lemma differentiable_at_exp {x : ℂ} : differentiable_at ℂ exp x :=
differentiable_exp x

@[simp] lemma deriv_exp : deriv exp = exp :=
funext $ λ x, (has_deriv_at_exp x).deriv

@[simp] lemma iter_deriv_exp : ∀ n : ℕ, (deriv^[n] exp) = exp
| 0 := rfl
| (n+1) := by rw [iterate_succ_apply, deriv_exp, iter_deriv_exp n]

lemma continuous_exp : continuous exp :=
differentiable_exp.continuous

lemma times_cont_diff_exp : ∀ {n}, times_cont_diff ℂ n exp :=
begin
  refine times_cont_diff_all_iff_nat.2 (λ n, _),
  induction n with n ihn,
  { exact times_cont_diff_zero.2 continuous_exp },
  { rw times_cont_diff_succ_iff_deriv,
    use differentiable_exp,
    rwa deriv_exp }
end

lemma measurable_exp : measurable exp := continuous_exp.measurable

end complex

section
variables {f : ℂ → ℂ} {f' x : ℂ} {s : set ℂ}

lemma has_deriv_at.cexp (hf : has_deriv_at f f' x) :
  has_deriv_at (λ x, complex.exp (f x)) (complex.exp (f x) * f') x :=
(complex.has_deriv_at_exp (f x)).comp x hf

lemma has_deriv_within_at.cexp (hf : has_deriv_within_at f f' s x) :
  has_deriv_within_at (λ x, complex.exp (f x)) (complex.exp (f x) * f') s x :=
(complex.has_deriv_at_exp (f x)).comp_has_deriv_within_at x hf

lemma deriv_within_cexp (hf : differentiable_within_at ℂ f s x)
  (hxs : unique_diff_within_at ℂ s x) :
  deriv_within (λx, complex.exp (f x)) s x = complex.exp (f x) * (deriv_within f s x) :=
hf.has_deriv_within_at.cexp.deriv_within hxs

@[simp] lemma deriv_cexp (hc : differentiable_at ℂ f x) :
  deriv (λx, complex.exp (f x)) x = complex.exp (f x) * (deriv f x) :=
hc.has_deriv_at.cexp.deriv

end

section

variables {E : Type*} [normed_group E] [normed_space ℂ E] {f : E → ℂ} {f' : E →L[ℂ] ℂ}
  {x : E} {s : set E}

lemma measurable.cexp {α : Type*} [measurable_space α] {f : α → ℂ} (hf : measurable f) :
  measurable (λ x, complex.exp (f x)) :=
complex.measurable_exp.comp hf

lemma has_fderiv_within_at.cexp (hf : has_fderiv_within_at f f' s x) :
  has_fderiv_within_at (λ x, complex.exp (f x)) (complex.exp (f x) • f') s x :=
(complex.has_deriv_at_exp (f x)).comp_has_fderiv_within_at x hf

lemma has_fderiv_at.cexp (hf : has_fderiv_at f f' x) :
  has_fderiv_at (λ x, complex.exp (f x)) (complex.exp (f x) • f') x :=
has_fderiv_within_at_univ.1 $ hf.has_fderiv_within_at.cexp

lemma differentiable_within_at.cexp (hf : differentiable_within_at ℂ f s x) :
  differentiable_within_at ℂ (λ x, complex.exp (f x)) s x :=
hf.has_fderiv_within_at.cexp.differentiable_within_at

@[simp] lemma differentiable_at.cexp (hc : differentiable_at ℂ f x) :
  differentiable_at ℂ (λx, complex.exp (f x)) x :=
hc.has_fderiv_at.cexp.differentiable_at

lemma differentiable_on.cexp (hc : differentiable_on ℂ f s) :
  differentiable_on ℂ (λx, complex.exp (f x)) s :=
λx h, (hc x h).cexp

@[simp] lemma differentiable.cexp (hc : differentiable ℂ f) :
  differentiable ℂ (λx, complex.exp (f x)) :=
λx, (hc x).cexp

lemma times_cont_diff.cexp {n} (h : times_cont_diff ℂ n f) :
  times_cont_diff ℂ n (λ x, complex.exp (f x)) :=
complex.times_cont_diff_exp.comp h

lemma times_cont_diff_at.cexp {n} (hf : times_cont_diff_at ℂ n f x) :
  times_cont_diff_at ℂ n (λ x, complex.exp (f x)) x :=
complex.times_cont_diff_exp.times_cont_diff_at.comp x hf

lemma times_cont_diff_on.cexp {n} (hf : times_cont_diff_on ℂ n f s) :
  times_cont_diff_on ℂ n (λ x, complex.exp (f x)) s :=
complex.times_cont_diff_exp.comp_times_cont_diff_on  hf

lemma times_cont_diff_within_at.cexp {n} (hf : times_cont_diff_within_at ℂ n f s x) :
  times_cont_diff_within_at ℂ n (λ x, complex.exp (f x)) s x :=
complex.times_cont_diff_exp.times_cont_diff_at.comp_times_cont_diff_within_at x hf

end

namespace real

variables {x y z : ℝ}

lemma has_deriv_at_exp (x : ℝ) : has_deriv_at exp (exp x) x :=
(complex.has_deriv_at_exp x).real_of_complex

lemma times_cont_diff_exp {n} : times_cont_diff ℝ n exp :=
complex.times_cont_diff_exp.real_of_complex

lemma differentiable_exp : differentiable ℝ exp :=
λx, (has_deriv_at_exp x).differentiable_at

lemma differentiable_at_exp : differentiable_at ℝ exp x :=
differentiable_exp x

@[simp] lemma deriv_exp : deriv exp = exp :=
funext $ λ x, (has_deriv_at_exp x).deriv

@[simp] lemma iter_deriv_exp : ∀ n : ℕ, (deriv^[n] exp) = exp
| 0 := rfl
| (n+1) := by rw [iterate_succ_apply, deriv_exp, iter_deriv_exp n]

lemma continuous_exp : continuous exp :=
differentiable_exp.continuous

lemma measurable_exp : measurable exp := continuous_exp.measurable

end real


section
/-! Register lemmas for the derivatives of the composition of `real.exp` with a differentiable
function, for standalone use and use with `simp`. -/

variables {f : ℝ → ℝ} {f' x : ℝ} {s : set ℝ}

lemma has_deriv_at.exp (hf : has_deriv_at f f' x) :
  has_deriv_at (λ x, real.exp (f x)) (real.exp (f x) * f') x :=
(real.has_deriv_at_exp (f x)).comp x hf

lemma has_deriv_within_at.exp (hf : has_deriv_within_at f f' s x) :
  has_deriv_within_at (λ x, real.exp (f x)) (real.exp (f x) * f') s x :=
(real.has_deriv_at_exp (f x)).comp_has_deriv_within_at x hf

lemma deriv_within_exp (hf : differentiable_within_at ℝ f s x)
  (hxs : unique_diff_within_at ℝ s x) :
  deriv_within (λx, real.exp (f x)) s x = real.exp (f x) * (deriv_within f s x) :=
hf.has_deriv_within_at.exp.deriv_within hxs

@[simp] lemma deriv_exp (hc : differentiable_at ℝ f x) :
  deriv (λx, real.exp (f x)) x = real.exp (f x) * (deriv f x) :=
hc.has_deriv_at.exp.deriv

end

section
/-! Register lemmas for the derivatives of the composition of `real.exp` with a differentiable
function, for standalone use and use with `simp`. -/

variables {E : Type*} [normed_group E] [normed_space ℝ E] {f : E → ℝ} {f' : E →L[ℝ] ℝ}
  {x : E} {s : set E}

lemma measurable.exp {α : Type*} [measurable_space α] {f : α → ℝ} (hf : measurable f) :
  measurable (λ x, real.exp (f x)) :=
real.measurable_exp.comp hf

lemma times_cont_diff.exp {n} (hf : times_cont_diff ℝ n f) :
  times_cont_diff ℝ n (λ x, real.exp (f x)) :=
real.times_cont_diff_exp.comp hf

lemma times_cont_diff_at.exp {n} (hf : times_cont_diff_at ℝ n f x) :
  times_cont_diff_at ℝ n (λ x, real.exp (f x)) x :=
real.times_cont_diff_exp.times_cont_diff_at.comp x hf

lemma times_cont_diff_on.exp {n} (hf : times_cont_diff_on ℝ n f s) :
  times_cont_diff_on ℝ n (λ x, real.exp (f x)) s :=
real.times_cont_diff_exp.comp_times_cont_diff_on  hf

lemma times_cont_diff_within_at.exp {n} (hf : times_cont_diff_within_at ℝ n f s x) :
  times_cont_diff_within_at ℝ n (λ x, real.exp (f x)) s x :=
real.times_cont_diff_exp.times_cont_diff_at.comp_times_cont_diff_within_at x hf

lemma has_fderiv_within_at.exp (hf : has_fderiv_within_at f f' s x) :
  has_fderiv_within_at (λ x, real.exp (f x)) (real.exp (f x) • f') s x :=
begin
  convert (has_deriv_at_iff_has_fderiv_at.1 $
    real.has_deriv_at_exp (f x)).comp_has_fderiv_within_at x hf,
  ext y, simp [mul_comm]
end

lemma has_fderiv_at.exp (hf : has_fderiv_at f f' x) :
  has_fderiv_at (λ x, real.exp (f x)) (real.exp (f x) • f') x :=
has_fderiv_within_at_univ.1 $ hf.has_fderiv_within_at.exp

lemma differentiable_within_at.exp (hf : differentiable_within_at ℝ f s x) :
  differentiable_within_at ℝ (λ x, real.exp (f x)) s x :=
hf.has_fderiv_within_at.exp.differentiable_within_at

@[simp] lemma differentiable_at.exp (hc : differentiable_at ℝ f x) :
  differentiable_at ℝ (λx, real.exp (f x)) x :=
hc.has_fderiv_at.exp.differentiable_at

lemma differentiable_on.exp (hc : differentiable_on ℝ f s) :
  differentiable_on ℝ (λx, real.exp (f x)) s :=
λx h, (hc x h).exp

@[simp] lemma differentiable.exp (hc : differentiable ℝ f) :
  differentiable ℝ (λx, real.exp (f x)) :=
λx, (hc x).exp

lemma fderiv_within_exp (hf : differentiable_within_at ℝ f s x)
  (hxs : unique_diff_within_at ℝ s x) :
  fderiv_within ℝ (λx, real.exp (f x)) s x = real.exp (f x) • (fderiv_within ℝ f s x) :=
hf.has_fderiv_within_at.exp.fderiv_within hxs

@[simp] lemma fderiv_exp (hc : differentiable_at ℝ f x) :
  fderiv ℝ (λx, real.exp (f x)) x = real.exp (f x) • (fderiv ℝ f x) :=
hc.has_fderiv_at.exp.fderiv

end

namespace real

variables {x y z : ℝ}

/-- The real exponential function tends to `+∞` at `+∞`. -/
lemma tendsto_exp_at_top : tendsto exp at_top at_top :=
begin
  have A : tendsto (λx:ℝ, x + 1) at_top at_top :=
    tendsto_at_top_add_const_right at_top 1 tendsto_id,
  have B : ∀ᶠ x in at_top, x + 1 ≤ exp x :=
    eventually_at_top.2 ⟨0, λx hx, add_one_le_exp_of_nonneg hx⟩,
  exact tendsto_at_top_mono' at_top B A
end

/-- The real exponential function tends to `0` at `-∞` or, equivalently, `exp(-x)` tends to `0`
at `+∞` -/
lemma tendsto_exp_neg_at_top_nhds_0 : tendsto (λx, exp (-x)) at_top (𝓝 0) :=
(tendsto_inv_at_top_zero.comp tendsto_exp_at_top).congr (λx, (exp_neg x).symm)

/-- The real exponential function tends to `1` at `0`. -/
lemma tendsto_exp_nhds_0_nhds_1 : tendsto exp (𝓝 0) (𝓝 1) :=
by { convert continuous_exp.tendsto 0, simp }

lemma tendsto_exp_at_bot : tendsto exp at_bot (𝓝 0) :=
(tendsto_exp_neg_at_top_nhds_0.comp tendsto_neg_at_bot_at_top).congr $
  λ x, congr_arg exp $ neg_neg x

lemma tendsto_exp_at_bot_nhds_within : tendsto exp at_bot (𝓝[Ioi 0] 0) :=
tendsto_inf.2 ⟨tendsto_exp_at_bot, tendsto_principal.2 $ eventually_of_forall exp_pos⟩

/-- `real.exp` as an order isomorphism between `ℝ` and `(0, +∞)`. -/
def exp_order_iso : ℝ ≃o Ioi (0 : ℝ) :=
strict_mono.order_iso_of_surjective _ (exp_strict_mono.cod_restrict exp_pos) $
  surjective_of_continuous (continuous_subtype_mk _ continuous_exp)
    (by simp only [tendsto_Ioi_at_top, coe_cod_restrict_apply, tendsto_exp_at_top])
    (by simp [tendsto_exp_at_bot_nhds_within])

@[simp] lemma coe_exp_order_iso_apply (x : ℝ) : (exp_order_iso x : ℝ) = exp x := rfl

@[simp] lemma coe_comp_exp_order_iso : coe ∘ exp_order_iso = exp := rfl

@[simp] lemma range_exp : range exp = Ioi 0 :=
by rw [← coe_comp_exp_order_iso, range_comp, exp_order_iso.range_eq, image_univ, subtype.range_coe]

@[simp] lemma map_exp_at_top : map exp at_top = at_top :=
by rw [← coe_comp_exp_order_iso, ← filter.map_map, order_iso.map_at_top, map_coe_Ioi_at_top]

@[simp] lemma comap_exp_at_top : comap exp at_top = at_top :=
by rw [← map_exp_at_top, comap_map exp_injective, map_exp_at_top]

@[simp] lemma tendsto_exp_comp_at_top {α : Type*} {l : filter α} {f : α → ℝ} :
  tendsto (λ x, exp (f x)) l at_top ↔ tendsto f l at_top :=
by rw [← tendsto_comap_iff, comap_exp_at_top]

lemma tendsto_comp_exp_at_top {α : Type*} {l : filter α} {f : ℝ → α} :
  tendsto (λ x, f (exp x)) at_top l ↔ tendsto f at_top l :=
by rw [← tendsto_map'_iff, map_exp_at_top]

@[simp] lemma map_exp_at_bot : map exp at_bot = 𝓝[Ioi 0] 0 :=
by rw [← coe_comp_exp_order_iso, ← filter.map_map, exp_order_iso.map_at_bot, ← map_coe_Ioi_at_bot]

lemma comap_exp_nhds_within_Ioi_zero : comap exp (𝓝[Ioi 0] 0) = at_bot :=
by rw [← map_exp_at_bot, comap_map exp_injective]

lemma tendsto_comp_exp_at_bot {α : Type*} {l : filter α} {f : ℝ → α} :
  tendsto (λ x, f (exp x)) at_bot l ↔ tendsto f (𝓝[Ioi 0] 0) l :=
by rw [← map_exp_at_bot, tendsto_map'_iff]

/-- The real logarithm function, equal to the inverse of the exponential for `x > 0`,
to `log |x|` for `x < 0`, and to `0` for `0`. We use this unconventional extension to
`(-∞, 0]` as it gives the formula `log (x * y) = log x + log y` for all nonzero `x` and `y`, and
the derivative of `log` is `1/x` away from `0`. -/
@[pp_nodot] noncomputable def log (x : ℝ) : ℝ :=
if hx : x = 0 then 0 else exp_order_iso.symm ⟨abs x, abs_pos.2 hx⟩

lemma log_of_ne_zero (hx : x ≠ 0) : log x = exp_order_iso.symm ⟨abs x, abs_pos.2 hx⟩ := dif_neg hx

lemma log_of_pos (hx : 0 < x) : log x = exp_order_iso.symm ⟨x, hx⟩ :=
by { rw [log_of_ne_zero hx.ne'], congr, exact abs_of_pos hx }

lemma exp_log_eq_abs (hx : x ≠ 0) : exp (log x) = abs x :=
by rw [log_of_ne_zero hx, ← coe_exp_order_iso_apply, order_iso.apply_symm_apply, subtype.coe_mk]

lemma exp_log (hx : 0 < x) : exp (log x) = x :=
by { rw exp_log_eq_abs hx.ne', exact abs_of_pos hx }

lemma exp_log_of_neg (hx : x < 0) : exp (log x) = -x :=
by { rw exp_log_eq_abs (ne_of_lt hx), exact abs_of_neg hx }

@[simp] lemma log_exp (x : ℝ) : log (exp x) = x :=
exp_injective $ exp_log (exp_pos x)

lemma surj_on_log : surj_on log (Ioi 0) univ :=
λ x _, ⟨exp x, exp_pos x, log_exp x⟩

lemma log_surjective : surjective log :=
λ x, ⟨exp x, log_exp x⟩

@[simp] lemma range_log : range log = univ :=
log_surjective.range_eq

@[simp] lemma log_zero : log 0 = 0 := dif_pos rfl

@[simp] lemma log_one : log 1 = 0 :=
exp_injective $ by rw [exp_log zero_lt_one, exp_zero]

@[simp] lemma log_abs (x : ℝ) : log (abs x) = log x :=
begin
  by_cases h : x = 0,
  { simp [h] },
  { rw [← exp_eq_exp, exp_log_eq_abs h, exp_log_eq_abs (abs_pos.2 h).ne', abs_abs] }
end

@[simp] lemma log_neg_eq_log (x : ℝ) : log (-x) = log x :=
by rw [← log_abs x, ← log_abs (-x), abs_neg]

lemma surj_on_log' : surj_on log (Iio 0) univ :=
λ x _, ⟨-exp x, neg_lt_zero.2 $ exp_pos x, by rw [log_neg_eq_log, log_exp]⟩

lemma log_mul (hx : x ≠ 0) (hy : y ≠ 0) : log (x * y) = log x + log y :=
exp_injective $
by rw [exp_log_eq_abs (mul_ne_zero hx hy), exp_add, exp_log_eq_abs hx, exp_log_eq_abs hy, abs_mul]

@[simp] lemma log_inv (x : ℝ) : log (x⁻¹) = -log x :=
begin
  by_cases hx : x = 0, { simp [hx] },
  rw [← exp_eq_exp, exp_log_eq_abs (inv_ne_zero hx), exp_neg, exp_log_eq_abs hx, abs_inv]
end

lemma log_le_log (h : 0 < x) (h₁ : 0 < y) : real.log x ≤ real.log y ↔ x ≤ y :=
by rw [← exp_le_exp, exp_log h, exp_log h₁]

lemma log_lt_log (hx : 0 < x) : x < y → log x < log y :=
by { intro h, rwa [← exp_lt_exp, exp_log hx, exp_log (lt_trans hx h)] }

lemma log_lt_log_iff (hx : 0 < x) (hy : 0 < y) : log x < log y ↔ x < y :=
by { rw [← exp_lt_exp, exp_log hx, exp_log hy] }

lemma log_pos_iff (hx : 0 < x) : 0 < log x ↔ 1 < x :=
by { rw ← log_one, exact log_lt_log_iff zero_lt_one hx }

lemma log_pos (hx : 1 < x) : 0 < log x :=
(log_pos_iff (lt_trans zero_lt_one hx)).2 hx

lemma log_neg_iff (h : 0 < x) : log x < 0 ↔ x < 1 :=
by { rw ← log_one, exact log_lt_log_iff h zero_lt_one }

lemma log_neg (h0 : 0 < x) (h1 : x < 1) : log x < 0 := (log_neg_iff h0).2 h1

lemma log_nonneg_iff (hx : 0 < x) : 0 ≤ log x ↔ 1 ≤ x :=
by rw [← not_lt, log_neg_iff hx, not_lt]

lemma log_nonneg (hx : 1 ≤ x) : 0 ≤ log x :=
(log_nonneg_iff (zero_lt_one.trans_le hx)).2 hx

lemma log_nonpos_iff (hx : 0 < x) : log x ≤ 0 ↔ x ≤ 1 :=
by rw [← not_lt, log_pos_iff hx, not_lt]

lemma log_nonpos_iff' (hx : 0 ≤ x) : log x ≤ 0 ↔ x ≤ 1 :=
begin
  rcases hx.eq_or_lt with (rfl|hx),
  { simp [le_refl, zero_le_one] },
  exact log_nonpos_iff hx
end

lemma log_nonpos (hx : 0 ≤ x) (h'x : x ≤ 1) : log x ≤ 0 :=
(log_nonpos_iff' hx).2 h'x

lemma strict_mono_incr_on_log : strict_mono_incr_on log (set.Ioi 0) :=
λ x hx y hy hxy, log_lt_log hx hxy

lemma strict_mono_decr_on_log : strict_mono_decr_on log (set.Iio 0) :=
begin
  rintros x (hx : x < 0) y (hy : y < 0) hxy,
  rw [← log_abs y, ← log_abs x],
  refine log_lt_log (abs_pos.2 hy.ne) _,
  rwa [abs_of_neg hy, abs_of_neg hx, neg_lt_neg_iff]
end

/-- The real logarithm function tends to `+∞` at `+∞`. -/
lemma tendsto_log_at_top : tendsto log at_top at_top :=
tendsto_comp_exp_at_top.1 $ by simpa only [log_exp] using tendsto_id

lemma tendsto_log_nhds_within_zero : tendsto log (𝓝[{0}ᶜ] 0) at_bot :=
begin
  rw [← (show _ = log, from funext log_abs)],
  refine tendsto.comp _ tendsto_abs_nhds_within_zero,
  simpa [← tendsto_comp_exp_at_bot] using tendsto_id
end

lemma continuous_on_log : continuous_on log {0}ᶜ :=
begin
  rw [continuous_on_iff_continuous_restrict, restrict],
  conv in (log _) { rw [log_of_ne_zero (show (x : ℝ) ≠ 0, from x.2)] },
  exact exp_order_iso.symm.continuous.comp (continuous_subtype_mk _ continuous_subtype_coe.norm)
end

lemma continuous_log' : continuous (λ x : {x : ℝ // 0 < x}, log x) :=
continuous_on_iff_continuous_restrict.1 $ continuous_on_log.mono $ λ x hx, ne_of_gt hx

lemma continuous_at_log (hx : x ≠ 0) : continuous_at log x :=
(continuous_on_log x hx).continuous_at $ mem_nhds_sets is_open_compl_singleton hx

@[simp] lemma continuous_at_log_iff : continuous_at log x ↔ x ≠ 0 :=
begin
  refine ⟨_, continuous_at_log⟩,
  rintros h rfl,
  exact not_tendsto_nhds_of_tendsto_at_bot tendsto_log_nhds_within_zero _
    (h.tendsto.mono_left inf_le_left)
end

lemma has_deriv_at_log_of_pos (hx : 0 < x) : has_deriv_at log x⁻¹ x :=
have has_deriv_at log (exp $ log x)⁻¹ x,
from (has_deriv_at_exp $ log x).of_local_left_inverse (continuous_at_log hx.ne')
  (ne_of_gt $ exp_pos _) $ eventually.mono (lt_mem_nhds hx) @exp_log,
by rwa [exp_log hx] at this

lemma has_deriv_at_log (hx : x ≠ 0) : has_deriv_at log x⁻¹ x :=
begin
  cases hx.lt_or_lt with hx hx,
  { convert (has_deriv_at_log_of_pos (neg_pos.mpr hx)).comp x (has_deriv_at_neg x),
    { ext y, exact (log_neg_eq_log y).symm },
    { field_simp [hx.ne] } },
  { exact has_deriv_at_log_of_pos hx }
end

lemma differentiable_at_log (hx : x ≠ 0) : differentiable_at ℝ log x :=
(has_deriv_at_log hx).differentiable_at

lemma differentiable_on_log : differentiable_on ℝ log {0}ᶜ :=
λ x hx, (differentiable_at_log hx).differentiable_within_at

@[simp] lemma differentiable_at_log_iff : differentiable_at ℝ log x ↔ x ≠ 0 :=
⟨λ h, continuous_at_log_iff.1 h.continuous_at, differentiable_at_log⟩

lemma deriv_log (x : ℝ) : deriv log x = x⁻¹ :=
if hx : x = 0 then
  by rw [deriv_zero_of_not_differentiable_at (mt differentiable_at_log_iff.1 (not_not.2 hx)), hx,
    inv_zero]
else (has_deriv_at_log hx).deriv

@[simp] lemma deriv_log' : deriv log = has_inv.inv := funext deriv_log

lemma measurable_log : measurable log :=
measurable_of_measurable_on_compl_singleton 0 $ continuous.measurable $
  continuous_on_iff_continuous_restrict.1 continuous_on_log

lemma times_cont_diff_on_log {n : with_top ℕ} : times_cont_diff_on ℝ n log {0}ᶜ :=
begin
  suffices : times_cont_diff_on ℝ ⊤ log {0}ᶜ, from this.of_le le_top,
  refine (times_cont_diff_on_top_iff_deriv_of_open is_open_compl_singleton).2 _,
  simp [differentiable_on_log, times_cont_diff_on_inv]
end

lemma times_cont_diff_at_log (hx : x ≠ 0) {n : with_top ℕ} : times_cont_diff_at ℝ n log x :=
(times_cont_diff_on_log x hx).times_cont_diff_at $ mem_nhds_sets is_open_compl_singleton hx

end real

section log_differentiable
open real

section continuity

variables {α : Type*}

lemma filter.tendsto.log {f : α → ℝ} {l : filter α} {x : ℝ} (h : tendsto f l (𝓝 x)) (hx : x ≠ 0) :
  tendsto (λ x, log (f x)) l (𝓝 (log x)) :=
(continuous_at_log hx).tendsto.comp h

variables [topological_space α] {f : α → ℝ} {s : set α} {a : α}

lemma continuous.log (hf : continuous f) (h₀ : ∀ x, f x ≠ 0) : continuous (λ x, log (f x)) :=
continuous_on_log.comp_continuous hf h₀

lemma continuous_at.log (hf : continuous_at f a) (h₀ : f a ≠ 0) :
  continuous_at (λ x, log (f x)) a :=
hf.log h₀

lemma continuous_within_at.log (hf : continuous_within_at f s a) (h₀ : f a ≠ 0) :
  continuous_within_at (λ x, log (f x)) s a :=
hf.log h₀

lemma continuous_on.log (hf : continuous_on f s) (h₀ : ∀ x ∈ s, f x ≠ 0) :
  continuous_on (λ x, log (f x)) s :=
λ x hx, (hf x hx).log (h₀ x hx)

end continuity

section deriv

variables {f : ℝ → ℝ} {x f' : ℝ} {s : set ℝ}

lemma measurable.log {α : Type*} [measurable_space α] {f : α → ℝ} (hf : measurable f) :
  measurable (λ x, log (f x)) :=
measurable_log.comp hf

lemma has_deriv_within_at.log (hf : has_deriv_within_at f f' s x) (hx : f x ≠ 0) :
  has_deriv_within_at (λ y, log (f y)) (f' / (f x)) s x :=
begin
  rw div_eq_inv_mul,
  exact (has_deriv_at_log hx).comp_has_deriv_within_at x hf
end

lemma has_deriv_at.log (hf : has_deriv_at f f' x) (hx : f x ≠ 0) :
  has_deriv_at (λ y, log (f y)) (f' / f x) x :=
begin
  rw ← has_deriv_within_at_univ at *,
  exact hf.log hx
end

lemma deriv_within.log (hf : differentiable_within_at ℝ f s x) (hx : f x ≠ 0)
  (hxs : unique_diff_within_at ℝ s x) :
  deriv_within (λx, log (f x)) s x = (deriv_within f s x) / (f x) :=
(hf.has_deriv_within_at.log hx).deriv_within hxs

@[simp] lemma deriv.log (hf : differentiable_at ℝ f x) (hx : f x ≠ 0) :
  deriv (λx, log (f x)) x = (deriv f x) / (f x) :=
(hf.has_deriv_at.log hx).deriv

end deriv

section fderiv

variables {E : Type*} [normed_group E] [normed_space ℝ E] {f : E → ℝ} {x : E} {f' : E →L[ℝ] ℝ}
  {s : set E}

lemma has_fderiv_within_at.log (hf : has_fderiv_within_at f f' s x) (hx : f x ≠ 0) :
  has_fderiv_within_at (λ x, log (f x)) ((f x)⁻¹ • f') s x :=
(has_deriv_at_log hx).comp_has_fderiv_within_at x hf

lemma has_fderiv_at.log (hf : has_fderiv_at f f' x) (hx : f x ≠ 0) :
  has_fderiv_at (λ x, log (f x)) ((f x)⁻¹ • f') x :=
(has_deriv_at_log hx).comp_has_fderiv_at x hf

lemma differentiable_within_at.log (hf : differentiable_within_at ℝ f s x) (hx : f x ≠ 0) :
  differentiable_within_at ℝ (λx, log (f x)) s x :=
(hf.has_fderiv_within_at.log hx).differentiable_within_at

@[simp] lemma differentiable_at.log (hf : differentiable_at ℝ f x) (hx : f x ≠ 0) :
  differentiable_at ℝ (λx, log (f x)) x :=
(hf.has_fderiv_at.log hx).differentiable_at

lemma differentiable_on.log (hf : differentiable_on ℝ f s) (hx : ∀ x ∈ s, f x ≠ 0) :
  differentiable_on ℝ (λx, log (f x)) s :=
λx h, (hf x h).log (hx x h)

@[simp] lemma differentiable.log (hf : differentiable ℝ f) (hx : ∀ x, f x ≠ 0) :
  differentiable ℝ (λx, log (f x)) :=
λx, (hf x).log (hx x)

lemma fderiv_within.log (hf : differentiable_within_at ℝ f s x) (hx : f x ≠ 0)
  (hxs : unique_diff_within_at ℝ s x) :
  fderiv_within ℝ (λx, log (f x)) s x = (f x)⁻¹ • fderiv_within ℝ f s x :=
(hf.has_fderiv_within_at.log hx).fderiv_within hxs

@[simp] lemma fderiv.log (hf : differentiable_at ℝ f x) (hx : f x ≠ 0) :
  fderiv ℝ (λx, log (f x)) x = (f x)⁻¹ • fderiv ℝ f x :=
(hf.has_fderiv_at.log hx).fderiv

end fderiv

end log_differentiable

namespace real

/-- The function `exp(x)/x^n` tends to `+∞` at `+∞`, for any natural number `n` -/
lemma tendsto_exp_div_pow_at_top (n : ℕ) : tendsto (λx, exp x / x^n) at_top at_top :=
begin
  have n_pos : (0 : ℝ) < n + 1 := nat.cast_add_one_pos n,
  have n_ne_zero : (n : ℝ) + 1 ≠ 0 := ne_of_gt n_pos,
  have A : ∀x:ℝ, 0 < x → exp (x / (n+1)) / (n+1)^n ≤ exp x / x^n,
  { assume x hx,
    let y := x / (n+1),
    have y_pos : 0 < y := div_pos hx n_pos,
    have : exp (x / (n+1)) ≤ (n+1)^n * (exp x / x^n), from calc
      exp y = exp y * 1 : by simp
      ... ≤ exp y * (exp y / y)^n : begin
          apply mul_le_mul_of_nonneg_left (one_le_pow_of_one_le _ n) (le_of_lt (exp_pos _)),
          rw one_le_div y_pos,
          apply le_trans _ (add_one_le_exp_of_nonneg (le_of_lt y_pos)),
          exact le_add_of_le_of_nonneg (le_refl _) (zero_le_one)
        end
      ... = exp y * exp (n * y) / y^n :
        by rw [div_pow, exp_nat_mul, mul_div_assoc]
      ... = exp ((n + 1) * y) / y^n :
        by rw [← exp_add, add_mul, one_mul, add_comm]
      ... = exp x / (x / (n+1))^n :
        by { dsimp [y], rw mul_div_cancel' _ n_ne_zero }
      ... = (n+1)^n * (exp x / x^n) :
        by rw [← mul_div_assoc, div_pow, div_div_eq_mul_div, mul_comm],
    rwa div_le_iff' (pow_pos n_pos n) },
  have B : ∀ᶠ x in at_top, exp (x / (n+1)) / (n+1)^n ≤ exp x / x^n :=
    mem_at_top_sets.2 ⟨1, λx hx, A _ (lt_of_lt_of_le zero_lt_one hx)⟩,
  have C : tendsto (λx, exp (x / (n+1)) / (n+1)^n) at_top at_top :=
    (tendsto_exp_at_top.comp (tendsto_id.at_top_div_const
      (nat.cast_add_one_pos n))).at_top_div_const (pow_pos n_pos n),
  exact tendsto_at_top_mono' at_top B C
end

/-- The function `x^n * exp(-x)` tends to `0` at `+∞`, for any natural number `n`. -/
lemma tendsto_pow_mul_exp_neg_at_top_nhds_0 (n : ℕ) : tendsto (λx, x^n * exp (-x)) at_top (𝓝 0) :=
(tendsto_inv_at_top_zero.comp (tendsto_exp_div_pow_at_top n)).congr $ λx,
  by rw [comp_app, inv_eq_one_div, div_div_eq_mul_div, one_mul, div_eq_mul_inv, exp_neg]

/-- The function `(b * exp x + c) / (x ^ n)` tends to `+∞` at `+∞`, for any positive natural number
`n` and any real numbers `b` and `c` such that `b` is positive. -/
lemma tendsto_mul_exp_add_div_pow_at_top (b c : ℝ) (n : ℕ) (hb : 0 < b) (hn : 1 ≤ n) :
  tendsto (λ x, (b * (exp x) + c) / (x^n)) at_top at_top :=
begin
  refine tendsto.congr' (eventually_eq_of_mem (Ioi_mem_at_top 0) _)
<<<<<<< HEAD
    (((tendsto_exp_div_pow_at_top n).const_mul_at_top hb).add_top_add
=======
    (((tendsto_exp_div_pow_at_top n).const_mul_at_top hb).at_top_add
>>>>>>> 284af14a
      ((tendsto_pow_neg_at_top hn).mul (@tendsto_const_nhds _ _ _ c _))),
  intros x hx,
  simp only [fpow_neg x n],
  ring,
end

/-- The function `(x ^ n) / (b * exp x + c)` tends to `0` at `+∞`, for any positive natural number
`n` and any real numbers `b` and `c` such that `b` is nonzero. -/
lemma tendsto_div_pow_mul_exp_add_at_top (b c : ℝ) (n : ℕ) (hb : 0 ≠ b) (hn : 1 ≤ n) :
  tendsto (λ x, x^n / (b * (exp x) + c)) at_top (𝓝 0) :=
begin
  have H : ∀ d e, 0 < d → tendsto (λ (x:ℝ), x^n / (d * (exp x) + e)) at_top (𝓝 0),
  { intros b' c' h,
    convert tendsto.inv_tendsto_at_top (tendsto_mul_exp_add_div_pow_at_top b' c' n h hn),
    ext x,
    simpa only [pi.inv_apply] using inv_div.symm },
  cases lt_or_gt_of_ne hb,
  { exact H b c h },
  { convert (H (-b) (-c) (neg_pos.mpr h)).neg,
    { ext x,
      field_simp,
      rw [← neg_add (b * exp x) c, neg_div_neg_eq] },
    { exact neg_zero.symm } },
end

open_locale big_operators

/-- A crude lemma estimating the difference between `log (1-x)` and its Taylor series at `0`,
where the main point of the bound is that it tends to `0`. The goal is to deduce the series
expansion of the logarithm, in `has_sum_pow_div_log_of_abs_lt_1`.
-/
lemma abs_log_sub_add_sum_range_le {x : ℝ} (h : abs x < 1) (n : ℕ) :
  abs ((∑ i in range n, x^(i+1)/(i+1)) + log (1-x)) ≤ (abs x)^(n+1) / (1 - abs x) :=
begin
  /- For the proof, we show that the derivative of the function to be estimated is small,
  and then apply the mean value inequality. -/
  let F : ℝ → ℝ := λ x, ∑ i in range n, x^(i+1)/(i+1) + log (1-x),
  -- First step: compute the derivative of `F`
  have A : ∀ y ∈ Ioo (-1 : ℝ) 1, deriv F y = - (y^n) / (1 - y),
  { assume y hy,
    have : (∑ i in range n, (↑i + 1) * y ^ i / (↑i + 1)) = (∑ i in range n, y ^ i),
    { congr' with i,
      have : (i : ℝ) + 1 ≠ 0 := ne_of_gt (nat.cast_add_one_pos i),
      field_simp [this, mul_comm] },
    field_simp [F, this, ← geom_series_def, geom_sum (ne_of_lt hy.2),
                sub_ne_zero_of_ne (ne_of_gt hy.2), sub_ne_zero_of_ne (ne_of_lt hy.2)],
    ring },
  -- second step: show that the derivative of `F` is small
  have B : ∀ y ∈ Icc (-abs x) (abs x), abs (deriv F y) ≤ (abs x)^n / (1 - abs x),
  { assume y hy,
    have : y ∈ Ioo (-(1 : ℝ)) 1 := ⟨lt_of_lt_of_le (neg_lt_neg h) hy.1, lt_of_le_of_lt hy.2 h⟩,
    calc abs (deriv F y) = abs (-(y^n) / (1 - y)) : by rw [A y this]
    ... ≤ (abs x)^n / (1 - abs x) :
      begin
        have : abs y ≤ abs x := abs_le.2 hy,
        have : 0 < 1 - abs x, by linarith,
        have : 1 - abs x ≤ abs (1 - y) := le_trans (by linarith [hy.2]) (le_abs_self _),
        simp only [← pow_abs, abs_div, abs_neg],
        apply_rules [div_le_div, pow_nonneg, abs_nonneg, pow_le_pow_of_le_left]
      end },
  -- third step: apply the mean value inequality
  have C : ∥F x - F 0∥ ≤ ((abs x)^n / (1 - abs x)) * ∥x - 0∥,
  { have : ∀ y ∈ Icc (- abs x) (abs x), differentiable_at ℝ F y,
    { assume y hy,
      have : 1 - y ≠ 0 := sub_ne_zero_of_ne (ne_of_gt (lt_of_le_of_lt hy.2 h)),
      simp [F, this] },
    apply convex.norm_image_sub_le_of_norm_deriv_le this B (convex_Icc _ _) _ _,
    { simpa using abs_nonneg x },
    { simp [le_abs_self x, neg_le.mp (neg_le_abs_self x)] } },
  -- fourth step: conclude by massaging the inequality of the third step
  simpa [F, norm_eq_abs, div_mul_eq_mul_div, pow_succ'] using C
end

/-- Power series expansion of the logarithm around `1`. -/
theorem has_sum_pow_div_log_of_abs_lt_1 {x : ℝ} (h : abs x < 1) :
  has_sum (λ (n : ℕ), x ^ (n + 1) / (n + 1)) (-log (1 - x)) :=
begin
  rw summable.has_sum_iff_tendsto_nat,
  show tendsto (λ (n : ℕ), ∑ (i : ℕ) in range n, x ^ (i + 1) / (i + 1)) at_top (𝓝 (-log (1 - x))),
  { rw [tendsto_iff_norm_tendsto_zero],
    simp only [norm_eq_abs, sub_neg_eq_add],
    refine squeeze_zero (λ n, abs_nonneg _) (abs_log_sub_add_sum_range_le h) _,
    suffices : tendsto (λ (t : ℕ), abs x ^ (t + 1) / (1 - abs x)) at_top
      (𝓝 (abs x * 0 / (1 - abs x))), by simpa,
    simp only [pow_succ],
    refine (tendsto_const_nhds.mul _).div_const,
    exact tendsto_pow_at_top_nhds_0_of_lt_1 (abs_nonneg _) h },
  show summable (λ (n : ℕ), x ^ (n + 1) / (n + 1)),
  { refine summable_of_norm_bounded _ (summable_geometric_of_lt_1 (abs_nonneg _) h) (λ i, _),
    calc ∥x ^ (i + 1) / (i + 1)∥
    = abs x ^ (i+1) / (i+1) :
      begin
        have : (0 : ℝ) ≤ i + 1 := le_of_lt (nat.cast_add_one_pos i),
        rw [norm_eq_abs, abs_div, ← pow_abs, abs_of_nonneg this],
      end
    ... ≤ abs x ^ (i+1) / (0 + 1) :
      begin
        apply_rules [div_le_div_of_le_left, pow_nonneg, abs_nonneg, add_le_add_right,
          i.cast_nonneg],
        norm_num,
      end
    ... ≤ abs x ^ i :
      by simpa [pow_succ'] using mul_le_of_le_one_right (pow_nonneg (abs_nonneg x) i) (le_of_lt h) }
end

end real<|MERGE_RESOLUTION|>--- conflicted
+++ resolved
@@ -687,11 +687,7 @@
   tendsto (λ x, (b * (exp x) + c) / (x^n)) at_top at_top :=
 begin
   refine tendsto.congr' (eventually_eq_of_mem (Ioi_mem_at_top 0) _)
-<<<<<<< HEAD
-    (((tendsto_exp_div_pow_at_top n).const_mul_at_top hb).add_top_add
-=======
     (((tendsto_exp_div_pow_at_top n).const_mul_at_top hb).at_top_add
->>>>>>> 284af14a
       ((tendsto_pow_neg_at_top hn).mul (@tendsto_const_nhds _ _ _ c _))),
   intros x hx,
   simp only [fpow_neg x n],
