--- conflicted
+++ resolved
@@ -111,16 +111,6 @@
 example (D : Type u) [small_category D] : large_category (ulift.{u+1} D) := by apply_instance
 end
 
-<<<<<<< HEAD
-variables (α : Type u)
-
-instance preorder_category [preorder α] : category.{0} α :=
-{ hom  := λ U V, U ≤ V,
-  id   := λ X, le_refl X,
-  comp := λ X Y Z f g, le_trans f g }
-
-=======
->>>>>>> 65cf6005
 section
 variables {C : Type u}
 
