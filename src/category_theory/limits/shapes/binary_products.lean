--- conflicted
+++ resolved
@@ -35,14 +35,6 @@
 { elems := [walking_pair.left, walking_pair.right].to_finset,
   complete := λ x, by { cases x; simp } }
 
-<<<<<<< HEAD
-@[simp]
-def pair_function {C : Type u} (X Y : C) : walking_pair → C
-| walking_pair.left := X
-| walking_pair.right := Y
-
-=======
->>>>>>> cea46ce4
 variables {C : Type u} [𝒞 : category.{v} C]
 include 𝒞
 
@@ -66,18 +58,11 @@
 variables {D : Type u} [𝒟 : category.{v} D]
 include 𝒟
 
-<<<<<<< HEAD
-=======
 /-- The natural isomorphism between `pair X Y ⋙ F` and `pair (F.obj X) (F.obj Y)`. -/
->>>>>>> cea46ce4
 @[simps]
 def pair_comp (X Y : C) (F : C ⥤ D) : pair X Y ⋙ F ≅ pair (F.obj X) (F.obj Y) :=
 { hom := { app := begin rintro ⟨j⟩; exact 𝟙 _, end },
   inv := { app := begin rintro ⟨j⟩; exact 𝟙 _, end },
-<<<<<<< HEAD
-  -- TODO by automation:
-=======
->>>>>>> cea46ce4
   hom_inv_id' := begin ext j, cases j; { dsimp, simp, } end,
   inv_hom_id' := begin ext j, cases j; { dsimp, simp, } end }
 
