--- conflicted
+++ resolved
@@ -461,42 +461,6 @@
 
 section alg_hom_tower
 
-<<<<<<< HEAD
-variables {A} {B} {C D : Type*} [comm_semiring A] [comm_semiring B] [comm_semiring C]
-[comm_semiring D] [algebra A B] [algebra B C] [algebra A C] [algebra A D] [is_scalar_tower A B C]
-
-/-- Restrict the domain of an alg_hom -/
-def alg_hom_restrict (f : C →ₐ[A] D) : B →ₐ[A] D := f.comp (is_scalar_tower.to_alg_hom A B C)
-
-/-- Extend the scalars of an alg_hom -/
-def alg_hom_extend_base (f : C →ₐ[A] D) :
-  @alg_hom B C D _ _ _ _ (ring_hom.to_algebra ((alg_hom_restrict f).to_ring_hom)) :=
-{ commutes' := λ _, rfl .. f }
-
-/-- Combine two alg_hom's that are in a tower -/
-def alg_hom_compose (f : B →ₐ[A] D) (g : @alg_hom B C D _ _ _ _ (ring_hom.to_algebra f)) :
-  C →ₐ[A] D :=
-{ to_fun := g,
-  map_one' := by simp only [alg_hom.map_one],
-  map_zero' := by simp only [alg_hom.map_zero],
-  map_mul' := by simp only [forall_const, eq_self_iff_true, alg_hom.map_mul],
-  map_add' := by simp only [alg_hom.map_add, forall_const, eq_self_iff_true],
-  commutes' :=
-  begin
-    intros r,
-    have key := @alg_hom.commutes' B C D _ _ _ _ (ring_hom.to_algebra f) g (algebra_map A B r),
-    rw ← is_scalar_tower.algebra_map_apply at key,
-    rw ← is_scalar_tower.algebra_map_apply at key,
-    exact key,
-  end }
-
-/-- alg_hom's from the top of a tower are equivalent to a pair of alg_homs -/
-def alg_hom_equiv_sigma :
-  (C →ₐ[A] D) ≃ Σ (f : B →ₐ[A] D), @alg_hom B C D _ _ _ _ (ring_hom.to_algebra f) :=
-{ to_fun := λ f, ⟨alg_hom_restrict f, alg_hom_extend_base f⟩,
-  inv_fun := λ fg, alg_hom_compose fg.1 fg.2,
-  left_inv := λ f, by {dsimp only, ext, refl},
-=======
 variables {A} {C D : Type*} [comm_semiring A] [comm_semiring C] [comm_semiring D]
   [algebra A C] [algebra A D]
 
@@ -518,7 +482,6 @@
   inv_fun := λ fg, @is_scalar_tower.restrict_base A _ _ _ _ _ _ _ _ _
     fg.1.to_ring_hom.to_algebra _ _ _ _ fg.2,
   left_inv := λ f, by { dsimp only, ext, refl },
->>>>>>> 01a77adc
   right_inv :=
   begin
     rintros ⟨⟨f, _, _, _, _, _⟩, g, _, _, _, _, hg⟩,
