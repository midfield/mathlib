--- conflicted
+++ resolved
@@ -9,15 +9,9 @@
 
 /-!
 # Nondeterministic Finite Automata
-<<<<<<< HEAD
-This file contains the definition of a Nondeterministic Finite Automata (NFA), a state machine
-which determines whether a string (implemented as a list over an arbitrary alphabet) is in a
-regular set by evaluating  the string over every possible path.
-=======
-This file contains the definition of a Nondeterministic Finite Automaton (NFA), a state machine which
-determines whether a string (implemented as a list over an arbitrary alphabet) is in a regular set
-by evaluating the string over every possible path.
->>>>>>> 34c3d156
+This file contains the definition of a Nondeterministic Finite Automaton (NFA), a state machine
+which determines whether a string (implemented as a list over an arbitrary alphabet) is in a regular
+set by evaluating the string over every possible path.
 We show that DFA's are equivalent to NFA's however the construction from NFA to DFA uses an
 exponential number of states.
 -/
