/-
Copyright (c) 2015 Microsoft Corporation. All rights reserved.
Released under Apache 2.0 license as described in the file LICENSE.
Authors: Leonardo de Moura, Jeremy Avigad, Minchao Wu, Mario Carneiro
-/
import data.multiset.finset_ops
import tactic.monotonicity
import tactic.apply
import tactic.nth_rewrite

/-!
# Finite sets

mathlib has several different models for finite sets,
and it can be confusing when you're first getting used to them!

This file builds the basic theory of `finset α`,
modelled as a `multiset α` without duplicates.

It's "constructive" in the since that there is an underlying list of elements,
although this is wrapped in a quotient by permutations,
so anytime you actually use this list you're obligated to show you didn't depend on the ordering.

There's also the typeclass `fintype α`
(which asserts that there is some `finset α` containing every term of type `α`)
as well as the predicate `finite` on `s : set α` (which asserts `nonempty (fintype s)`).
-/

open multiset subtype nat

variables {α : Type*} {β : Type*} {γ : Type*}

/-- `finset α` is the type of finite sets of elements of `α`. It is implemented
  as a multiset (a list up to permutation) which has no duplicate elements. -/
structure finset (α : Type*) :=
(val : multiset α)
(nodup : nodup val)

namespace finset

theorem eq_of_veq : ∀ {s t : finset α}, s.1 = t.1 → s = t
| ⟨s, _⟩ ⟨t, _⟩ rfl := rfl

@[simp] theorem val_inj {s t : finset α} : s.1 = t.1 ↔ s = t :=
⟨eq_of_veq, congr_arg _⟩

@[simp] theorem erase_dup_eq_self [decidable_eq α] (s : finset α) : erase_dup s.1 = s.1 :=
erase_dup_eq_self.2 s.2

instance has_decidable_eq [decidable_eq α] : decidable_eq (finset α)
| s₁ s₂ := decidable_of_iff _ val_inj

/-! ### membership -/

instance : has_mem α (finset α) := ⟨λ a s, a ∈ s.1⟩

theorem mem_def {a : α} {s : finset α} : a ∈ s ↔ a ∈ s.1 := iff.rfl

@[simp] theorem mem_mk {a : α} {s nd} : a ∈ @finset.mk α s nd ↔ a ∈ s := iff.rfl

instance decidable_mem [h : decidable_eq α] (a : α) (s : finset α) : decidable (a ∈ s) :=
multiset.decidable_mem _ _

/-! ### set coercion -/

/-- Convert a finset to a set in the natural way. -/
instance : has_coe_t (finset α) (set α) := ⟨λ s, {x | x ∈ s}⟩

@[simp, norm_cast] lemma mem_coe {a : α} {s : finset α} : a ∈ (s : set α) ↔ a ∈ s := iff.rfl

@[simp] lemma set_of_mem {α} {s : finset α} : {a | a ∈ s} = s := rfl

@[simp] lemma coe_mem {s : finset α} (x : (s : set α)) : ↑x ∈ s := x.2

@[simp] lemma mk_coe {s : finset α} (x : (s : set α)) {h} :
  (⟨x, h⟩ : (s : set α)) = x :=
subtype.coe_eta _ _

instance decidable_mem' [decidable_eq α] (a : α) (s : finset α) :
  decidable (a ∈ (s : set α)) := s.decidable_mem _

/-! ### extensionality -/
theorem ext_iff {s₁ s₂ : finset α} : s₁ = s₂ ↔ ∀ a, a ∈ s₁ ↔ a ∈ s₂ :=
val_inj.symm.trans $ nodup_ext s₁.2 s₂.2

@[ext]
theorem ext {s₁ s₂ : finset α} : (∀ a, a ∈ s₁ ↔ a ∈ s₂) → s₁ = s₂ :=
ext_iff.2

@[simp, norm_cast] theorem coe_inj {s₁ s₂ : finset α} : (s₁ : set α) = s₂ ↔ s₁ = s₂ :=
set.ext_iff.trans ext_iff.symm

lemma coe_injective {α} : function.injective (coe : finset α → set α) :=
λ s t, coe_inj.1

/-! ### subset -/

instance : has_subset (finset α) := ⟨λ s₁ s₂, ∀ ⦃a⦄, a ∈ s₁ → a ∈ s₂⟩

theorem subset_def {s₁ s₂ : finset α} : s₁ ⊆ s₂ ↔ s₁.1 ⊆ s₂.1 := iff.rfl

@[simp] theorem subset.refl (s : finset α) : s ⊆ s := subset.refl _

theorem subset_of_eq {s t : finset α} (h : s = t) : s ⊆ t := h ▸ subset.refl _

theorem subset.trans {s₁ s₂ s₃ : finset α} : s₁ ⊆ s₂ → s₂ ⊆ s₃ → s₁ ⊆ s₃ := subset.trans

theorem superset.trans {s₁ s₂ s₃ : finset α} : s₁ ⊇ s₂ → s₂ ⊇ s₃ → s₁ ⊇ s₃ :=
λ h' h, subset.trans h h'

-- TODO: these should be global attributes, but this will require fixing other files
local attribute [trans] subset.trans superset.trans

theorem mem_of_subset {s₁ s₂ : finset α} {a : α} : s₁ ⊆ s₂ → a ∈ s₁ → a ∈ s₂ := mem_of_subset

theorem subset.antisymm {s₁ s₂ : finset α} (H₁ : s₁ ⊆ s₂) (H₂ : s₂ ⊆ s₁) : s₁ = s₂ :=
ext $ λ a, ⟨@H₁ a, @H₂ a⟩

theorem subset_iff {s₁ s₂ : finset α} : s₁ ⊆ s₂ ↔ ∀ ⦃x⦄, x ∈ s₁ → x ∈ s₂ := iff.rfl

@[simp, norm_cast] theorem coe_subset {s₁ s₂ : finset α} :
  (s₁ : set α) ⊆ s₂ ↔ s₁ ⊆ s₂ := iff.rfl

@[simp] theorem val_le_iff {s₁ s₂ : finset α} : s₁.1 ≤ s₂.1 ↔ s₁ ⊆ s₂ := le_iff_subset s₁.2

instance : has_ssubset (finset α) := ⟨λa b, a ⊆ b ∧ ¬ b ⊆ a⟩

instance : partial_order (finset α) :=
{ le := (⊆),
  lt := (⊂),
  le_refl := subset.refl,
  le_trans := @subset.trans _,
  le_antisymm := @subset.antisymm _ }

theorem subset.antisymm_iff {s₁ s₂ : finset α} : s₁ = s₂ ↔ s₁ ⊆ s₂ ∧ s₂ ⊆ s₁ :=
le_antisymm_iff

@[simp] theorem le_iff_subset {s₁ s₂ : finset α} : s₁ ≤ s₂ ↔ s₁ ⊆ s₂ := iff.rfl
@[simp] theorem lt_iff_ssubset {s₁ s₂ : finset α} : s₁ < s₂ ↔ s₁ ⊂ s₂ := iff.rfl

@[simp, norm_cast] lemma coe_ssubset {s₁ s₂ : finset α} : (s₁ : set α) ⊂ s₂ ↔ s₁ ⊂ s₂ :=
show (s₁ : set α) ⊂ s₂ ↔ s₁ ⊆ s₂ ∧ ¬s₂ ⊆ s₁,
  by simp only [set.ssubset_def, finset.coe_subset]

@[simp] theorem val_lt_iff {s₁ s₂ : finset α} : s₁.1 < s₂.1 ↔ s₁ ⊂ s₂ :=
and_congr val_le_iff $ not_congr val_le_iff

theorem ssubset_iff_of_subset {s₁ s₂ : finset α} (h : s₁ ⊆ s₂) : s₁ ⊂ s₂ ↔ ∃ x ∈ s₂, x ∉ s₁ :=
set.ssubset_iff_of_subset h

/-! ### Nonempty -/

/-- The property `s.nonempty` expresses the fact that the finset `s` is not empty. It should be used
in theorem assumptions instead of `∃ x, x ∈ s` or `s ≠ ∅` as it gives access to a nice API thanks
to the dot notation. -/
protected def nonempty (s : finset α) : Prop := ∃ x:α, x ∈ s

@[simp, norm_cast] lemma coe_nonempty {s : finset α} : (s:set α).nonempty ↔ s.nonempty := iff.rfl

lemma nonempty.bex {s : finset α} (h : s.nonempty) : ∃ x:α, x ∈ s := h

lemma nonempty.mono {s t : finset α} (hst : s ⊆ t) (hs : s.nonempty) : t.nonempty :=
set.nonempty.mono hst hs

/-! ### empty -/

/-- The empty finset -/
protected def empty : finset α := ⟨0, nodup_zero⟩

instance : has_emptyc (finset α) := ⟨finset.empty⟩

instance : inhabited (finset α) := ⟨∅⟩

@[simp] theorem empty_val : (∅ : finset α).1 = 0 := rfl

@[simp] theorem not_mem_empty (a : α) : a ∉ (∅ : finset α) := id

@[simp] theorem not_nonempty_empty : ¬(∅ : finset α).nonempty :=
λ ⟨x, hx⟩, not_mem_empty x hx

@[simp] theorem mk_zero : (⟨0, nodup_zero⟩ : finset α) = ∅ := rfl

theorem ne_empty_of_mem {a : α} {s : finset α} (h : a ∈ s) : s ≠ ∅ :=
λ e, not_mem_empty a $ e ▸ h

theorem nonempty.ne_empty {s : finset α} (h : s.nonempty) : s ≠ ∅ :=
exists.elim h $ λ a, ne_empty_of_mem

@[simp] theorem empty_subset (s : finset α) : ∅ ⊆ s := zero_subset _

theorem eq_empty_of_forall_not_mem {s : finset α} (H : ∀x, x ∉ s) : s = ∅ :=
eq_of_veq (eq_zero_of_forall_not_mem H)

lemma eq_empty_iff_forall_not_mem {s : finset α} : s = ∅ ↔ ∀ x, x ∉ s :=
⟨by rintro rfl x; exact id, λ h, eq_empty_of_forall_not_mem h⟩

@[simp] theorem val_eq_zero {s : finset α} : s.1 = 0 ↔ s = ∅ := @val_inj _ s ∅

theorem subset_empty {s : finset α} : s ⊆ ∅ ↔ s = ∅ := subset_zero.trans val_eq_zero

theorem nonempty_of_ne_empty {s : finset α} (h : s ≠ ∅) : s.nonempty :=
exists_mem_of_ne_zero (mt val_eq_zero.1 h)

theorem nonempty_iff_ne_empty {s : finset α} : s.nonempty ↔ s ≠ ∅ :=
⟨nonempty.ne_empty, nonempty_of_ne_empty⟩

theorem eq_empty_or_nonempty (s : finset α) : s = ∅ ∨ s.nonempty :=
classical.by_cases or.inl (λ h, or.inr (nonempty_of_ne_empty h))

@[simp] lemma coe_empty : ((∅ : finset α) : set α) = ∅ := rfl

/-- A `finset` for an empty type is empty. -/
lemma eq_empty_of_not_nonempty (h : ¬ nonempty α) (s : finset α) : s = ∅ :=
finset.eq_empty_of_forall_not_mem $ λ x, false.elim $ not_nonempty_iff_imp_false.1 h x

/-! ### singleton -/
/--
`{a} : finset a` is the set `{a}` containing `a` and nothing else.

This differs from `insert a ∅` in that it does not require a `decidable_eq` instance for `α`.
-/
instance : has_singleton α (finset α) := ⟨λ a, ⟨{a}, nodup_singleton a⟩⟩

@[simp] theorem singleton_val (a : α) : ({a} : finset α).1 = a ::ₘ 0 := rfl

@[simp] theorem mem_singleton {a b : α} : b ∈ ({a} : finset α) ↔ b = a := mem_singleton

theorem not_mem_singleton {a b : α} : a ∉ ({b} : finset α) ↔ a ≠ b := not_congr mem_singleton

theorem mem_singleton_self (a : α) : a ∈ ({a} : finset α) := or.inl rfl

theorem singleton_inj {a b : α} : ({a} : finset α) = {b} ↔ a = b :=
⟨λ h, mem_singleton.1 (h ▸ mem_singleton_self _), congr_arg _⟩

@[simp] theorem singleton_nonempty (a : α) : ({a} : finset α).nonempty := ⟨a, mem_singleton_self a⟩

@[simp] theorem singleton_ne_empty (a : α) : ({a} : finset α) ≠ ∅ := (singleton_nonempty a).ne_empty

@[simp, norm_cast] lemma coe_singleton (a : α) : (({a} : finset α) : set α) = {a} :=
by { ext, simp }

lemma eq_singleton_iff_unique_mem {s : finset α} {a : α} :
  s = {a} ↔ a ∈ s ∧ ∀ x ∈ s, x = a :=
begin
  split; intro t,
    rw t,
    refine ⟨finset.mem_singleton_self _, λ _, finset.mem_singleton.1⟩,
  ext, rw finset.mem_singleton,
  refine ⟨t.right _, λ r, r.symm ▸ t.left⟩
end

lemma singleton_iff_unique_mem (s : finset α) : (∃ a, s = {a}) ↔ ∃! a, a ∈ s :=
by simp only [eq_singleton_iff_unique_mem, exists_unique]

lemma singleton_subset_set_iff {s : set α} {a : α} :
  ↑({a} : finset α) ⊆ s ↔ a ∈ s :=
by rw [coe_singleton, set.singleton_subset_iff]

@[simp] lemma singleton_subset_iff {s : finset α} {a : α} :
  {a} ⊆ s ↔ a ∈ s :=
singleton_subset_set_iff

/-! ### cons -/

/-- `cons a s h` is the set `{a} ∪ s` containing `a` and the elements of `s`. It is the same as
`insert a s` when it is defined, but unlike `insert a s` it does not require `decidable_eq α`,
and the union is guaranteed to be disjoint.  -/
def cons {α} (a : α) (s : finset α) (h : a ∉ s) : finset α :=
⟨a ::ₘ s.1, multiset.nodup_cons.2 ⟨h, s.2⟩⟩

@[simp] theorem mem_cons {α a s h b} : b ∈ @cons α a s h ↔ b = a ∨ b ∈ s :=
by rcases s with ⟨⟨s⟩⟩; apply list.mem_cons_iff

@[simp] theorem cons_val {a : α} {s : finset α} (h : a ∉ s) : (cons a s h).1 = a ::ₘ s.1 := rfl

@[simp] theorem mk_cons {a : α} {s : multiset α} (h : (a ::ₘ s).nodup) :
  (⟨a ::ₘ s, h⟩ : finset α) = cons a ⟨s, (multiset.nodup_cons.1 h).2⟩ (multiset.nodup_cons.1 h).1 :=
rfl

@[simp] theorem nonempty_cons {a : α} {s : finset α} (h : a ∉ s) : (cons a s h).nonempty :=
⟨a, mem_cons.2 (or.inl rfl)⟩

@[simp] lemma nonempty_mk_coe : ∀ {l : list α} {hl}, (⟨↑l, hl⟩ : finset α).nonempty ↔ l ≠ []
| [] hl := by simp
| (a::l) hl := by simp [← multiset.cons_coe]

/-! ### disjoint union -/

/-- `disj_union s t h` is the set such that `a ∈ disj_union s t h` iff `a ∈ s` or `a ∈ t`.
It is the same as `s ∪ t`, but it does not require decidable equality on the type. The hypothesis
ensures that the sets are disjoint. -/
def disj_union {α} (s t : finset α) (h : ∀ a ∈ s, a ∉ t) : finset α :=
⟨s.1 + t.1, multiset.nodup_add.2 ⟨s.2, t.2, h⟩⟩

@[simp] theorem mem_disj_union {α s t h a} :
  a ∈ @disj_union α s t h ↔ a ∈ s ∨ a ∈ t :=
by rcases s with ⟨⟨s⟩⟩; rcases t with ⟨⟨t⟩⟩; apply list.mem_append

/-! ### insert -/
section decidable_eq
variables [decidable_eq α]

/-- `insert a s` is the set `{a} ∪ s` containing `a` and the elements of `s`. -/
instance : has_insert α (finset α) := ⟨λ a s, ⟨_, nodup_ndinsert a s.2⟩⟩

theorem insert_def (a : α) (s : finset α) : insert a s = ⟨_, nodup_ndinsert a s.2⟩ := rfl

@[simp] theorem insert_val (a : α) (s : finset α) : (insert a s).1 = ndinsert a s.1 := rfl

theorem insert_val' (a : α) (s : finset α) : (insert a s).1 = erase_dup (a ::ₘ s.1) :=
by rw [erase_dup_cons, erase_dup_eq_self]; refl

theorem insert_val_of_not_mem {a : α} {s : finset α} (h : a ∉ s) : (insert a s).1 = a ::ₘ s.1 :=
by rw [insert_val, ndinsert_of_not_mem h]

@[simp] theorem mem_insert {a b : α} {s : finset α} : a ∈ insert b s ↔ a = b ∨ a ∈ s := mem_ndinsert

theorem mem_insert_self (a : α) (s : finset α) : a ∈ insert a s := mem_ndinsert_self a s.1
theorem mem_insert_of_mem {a b : α} {s : finset α} (h : a ∈ s) : a ∈ insert b s :=
mem_ndinsert_of_mem h
theorem mem_of_mem_insert_of_ne {a b : α} {s : finset α} (h : b ∈ insert a s) : b ≠ a → b ∈ s :=
(mem_insert.1 h).resolve_left

@[simp] theorem cons_eq_insert {α} [decidable_eq α] (a s h) : @cons α a s h = insert a s :=
ext $ λ a, by simp

@[simp, norm_cast] lemma coe_insert (a : α) (s : finset α) :
  ↑(insert a s) = (insert a s : set α) :=
set.ext $ λ x, by simp only [mem_coe, mem_insert, set.mem_insert_iff]

instance : is_lawful_singleton α (finset α) := ⟨λ a, by { ext, simp }⟩

@[simp] theorem insert_eq_of_mem {a : α} {s : finset α} (h : a ∈ s) : insert a s = s :=
eq_of_veq $ ndinsert_of_mem h

@[simp] theorem insert_singleton_self_eq (a : α) : ({a, a} : finset α) = {a} :=
insert_eq_of_mem $ mem_singleton_self _

theorem insert.comm (a b : α) (s : finset α) : insert a (insert b s) = insert b (insert a s) :=
ext $ λ x, by simp only [mem_insert, or.left_comm]

theorem insert_singleton_comm (a b : α) : ({a, b} : finset α) = {b, a} :=
begin
  ext,
  simp [or.comm]
end

@[simp] theorem insert_idem (a : α) (s : finset α) : insert a (insert a s) = insert a s :=
ext $ λ x, by simp only [mem_insert, or.assoc.symm, or_self]

@[simp] theorem insert_nonempty (a : α) (s : finset α) : (insert a s).nonempty :=
⟨a, mem_insert_self a s⟩

@[simp] theorem insert_ne_empty (a : α) (s : finset α) : insert a s ≠ ∅ :=
(insert_nonempty a s).ne_empty

lemma ne_insert_of_not_mem (s t : finset α) {a : α} (h : a ∉ s) :
  s ≠ insert a t :=
by { contrapose! h, simp [h] }

theorem insert_subset {a : α} {s t : finset α} : insert a s ⊆ t ↔ a ∈ t ∧ s ⊆ t :=
by simp only [subset_iff, mem_insert, forall_eq, or_imp_distrib, forall_and_distrib]

theorem subset_insert (a : α) (s : finset α) : s ⊆ insert a s :=
λ b, mem_insert_of_mem

theorem insert_subset_insert (a : α) {s t : finset α} (h : s ⊆ t) : insert a s ⊆ insert a t :=
insert_subset.2 ⟨mem_insert_self _ _, subset.trans h (subset_insert _ _)⟩

lemma ssubset_iff {s t : finset α} : s ⊂ t ↔ (∃a ∉ s, insert a s ⊆ t) :=
by exact_mod_cast @set.ssubset_iff_insert α s t

lemma ssubset_insert {s : finset α} {a : α} (h : a ∉ s) : s ⊂ insert a s :=
ssubset_iff.mpr ⟨a, h, subset.refl _⟩

@[elab_as_eliminator]
protected theorem induction {α : Type*} {p : finset α → Prop} [decidable_eq α]
  (h₁ : p ∅) (h₂ : ∀ ⦃a : α⦄ {s : finset α}, a ∉ s → p s → p (insert a s)) : ∀ s, p s
| ⟨s, nd⟩ := multiset.induction_on s (λ _, h₁) (λ a s IH nd, begin
    cases nodup_cons.1 nd with m nd',
    rw [← (eq_of_veq _ : insert a (finset.mk s _) = ⟨a ::ₘ s, nd⟩)],
    { exact h₂ (by exact m) (IH nd') },
    { rw [insert_val, ndinsert_of_not_mem m] }
  end) nd

/--
To prove a proposition about an arbitrary `finset α`,
it suffices to prove it for the empty `finset`,
and to show that if it holds for some `finset α`,
then it holds for the `finset` obtained by inserting a new element.
-/
@[elab_as_eliminator]
protected theorem induction_on {α : Type*} {p : finset α → Prop} [decidable_eq α]
  (s : finset α) (h₁ : p ∅) (h₂ : ∀ ⦃a : α⦄ {s : finset α}, a ∉ s → p s → p (insert a s)) : p s :=
finset.induction h₁ h₂ s

/-- Inserting an element to a finite set is equivalent to the option type. -/
def subtype_insert_equiv_option {t : finset α} {x : α} (h : x ∉ t) :
  {i // i ∈ insert x t} ≃ option {i // i ∈ t} :=
begin
  refine
  { to_fun := λ y, if h : ↑y = x then none else some ⟨y, (mem_insert.mp y.2).resolve_left h⟩,
    inv_fun := λ y, y.elim ⟨x, mem_insert_self _ _⟩ $ λ z, ⟨z, mem_insert_of_mem z.2⟩,
    .. },
  { intro y, by_cases h : ↑y = x,
    simp only [subtype.ext_iff, h, option.elim, dif_pos, subtype.coe_mk],
    simp only [h, option.elim, dif_neg, not_false_iff, subtype.coe_eta, subtype.coe_mk] },
  { rintro (_|y), simp only [option.elim, dif_pos, subtype.coe_mk],
    have : ↑y ≠ x, { rintro ⟨⟩, exact h y.2 },
    simp only [this, option.elim, subtype.eta, dif_neg, not_false_iff, subtype.coe_eta,
      subtype.coe_mk] },
end

/-! ### union -/

/-- `s ∪ t` is the set such that `a ∈ s ∪ t` iff `a ∈ s` or `a ∈ t`. -/
instance : has_union (finset α) := ⟨λ s₁ s₂, ⟨_, nodup_ndunion s₁.1 s₂.2⟩⟩

theorem union_val_nd (s₁ s₂ : finset α) : (s₁ ∪ s₂).1 = ndunion s₁.1 s₂.1 := rfl

@[simp] theorem union_val (s₁ s₂ : finset α) : (s₁ ∪ s₂).1 = s₁.1 ∪ s₂.1 :=
ndunion_eq_union s₁.2

@[simp] theorem mem_union {a : α} {s₁ s₂ : finset α} : a ∈ s₁ ∪ s₂ ↔ a ∈ s₁ ∨ a ∈ s₂ := mem_ndunion

@[simp] theorem disj_union_eq_union {α} [decidable_eq α] (s t h) : @disj_union α s t h = s ∪ t :=
ext $ λ a, by simp

theorem mem_union_left {a : α} {s₁ : finset α} (s₂ : finset α) (h : a ∈ s₁) : a ∈ s₁ ∪ s₂ :=
mem_union.2 $ or.inl h

theorem mem_union_right {a : α} {s₂ : finset α} (s₁ : finset α) (h : a ∈ s₂) : a ∈ s₁ ∪ s₂ :=
mem_union.2 $ or.inr h

theorem forall_mem_union {s₁ s₂ : finset α} {p : α → Prop} :
  (∀ ab ∈ (s₁ ∪ s₂), p ab) ↔ (∀ a ∈ s₁, p a) ∧ (∀ b ∈ s₂, p b) :=
⟨λ h, ⟨λ a, h a ∘ mem_union_left _, λ b, h b ∘ mem_union_right _⟩,
<<<<<<< HEAD
 λ h ab hab, (mem_union.mp hab).elim (h.1 _) (h.2 _),⟩
=======
 λ h ab hab, (mem_union.mp hab).elim (h.1 _) (h.2 _)⟩
>>>>>>> 83ec6e06

theorem not_mem_union {a : α} {s₁ s₂ : finset α} : a ∉ s₁ ∪ s₂ ↔ a ∉ s₁ ∧ a ∉ s₂ :=
by rw [mem_union, not_or_distrib]

@[simp, norm_cast]
lemma coe_union (s₁ s₂ : finset α) : ↑(s₁ ∪ s₂) = (s₁ ∪ s₂ : set α) := set.ext $ λ x, mem_union

theorem union_subset {s₁ s₂ s₃ : finset α} (h₁ : s₁ ⊆ s₃) (h₂ : s₂ ⊆ s₃) : s₁ ∪ s₂ ⊆ s₃ :=
val_le_iff.1 (ndunion_le.2 ⟨h₁, val_le_iff.2 h₂⟩)

theorem subset_union_left (s₁ s₂ : finset α) : s₁ ⊆ s₁ ∪ s₂ := λ x, mem_union_left _

theorem subset_union_right (s₁ s₂ : finset α) : s₂ ⊆ s₁ ∪ s₂ := λ x, mem_union_right _

lemma union_subset_union {s1 t1 s2 t2 : finset α} (h1 : s1 ⊆ t1) (h2 : s2 ⊆ t2) :
  s1 ∪ s2 ⊆ t1 ∪ t2 :=
by { intros x hx, rw finset.mem_union at hx ⊢, tauto }

theorem union_comm (s₁ s₂ : finset α) : s₁ ∪ s₂ = s₂ ∪ s₁ :=
ext $ λ x, by simp only [mem_union, or_comm]

instance : is_commutative (finset α) (∪) := ⟨union_comm⟩

@[simp] theorem union_assoc (s₁ s₂ s₃ : finset α) : (s₁ ∪ s₂) ∪ s₃ = s₁ ∪ (s₂ ∪ s₃) :=
ext $ λ x, by simp only [mem_union, or_assoc]

instance : is_associative (finset α) (∪) := ⟨union_assoc⟩

@[simp] theorem union_idempotent (s : finset α) : s ∪ s = s :=
ext $ λ _, mem_union.trans $ or_self _

instance : is_idempotent (finset α) (∪) := ⟨union_idempotent⟩

theorem union_left_comm (s₁ s₂ s₃ : finset α) : s₁ ∪ (s₂ ∪ s₃) = s₂ ∪ (s₁ ∪ s₃) :=
ext $ λ _, by simp only [mem_union, or.left_comm]

theorem union_right_comm (s₁ s₂ s₃ : finset α) : (s₁ ∪ s₂) ∪ s₃ = (s₁ ∪ s₃) ∪ s₂ :=
ext $ λ x, by simp only [mem_union, or_assoc, or_comm (x ∈ s₂)]

theorem union_self (s : finset α) : s ∪ s = s := union_idempotent s

@[simp] theorem union_empty (s : finset α) : s ∪ ∅ = s :=
ext $ λ x, mem_union.trans $ or_false _

@[simp] theorem empty_union (s : finset α) : ∅ ∪ s = s :=
ext $ λ x, mem_union.trans $ false_or _

theorem insert_eq (a : α) (s : finset α) : insert a s = {a} ∪ s := rfl

@[simp] theorem insert_union (a : α) (s t : finset α) : insert a s ∪ t = insert a (s ∪ t) :=
by simp only [insert_eq, union_assoc]

@[simp] theorem union_insert (a : α) (s t : finset α) : s ∪ insert a t = insert a (s ∪ t) :=
by simp only [insert_eq, union_left_comm]

theorem insert_union_distrib (a : α) (s t : finset α) :
  insert a (s ∪ t) = insert a s ∪ insert a t :=
by simp only [insert_union, union_insert, insert_idem]

@[simp] lemma union_eq_left_iff_subset {s t : finset α} :
  s ∪ t = s ↔ t ⊆ s :=
begin
  split,
  { assume h,
    have : t ⊆ s ∪ t := subset_union_right _ _,
    rwa h at this },
  { assume h,
    exact subset.antisymm (union_subset (subset.refl _) h) (subset_union_left _ _) }
end

@[simp] lemma left_eq_union_iff_subset {s t : finset α} :
  s = s ∪ t ↔ t ⊆ s :=
by rw [← union_eq_left_iff_subset, eq_comm]

@[simp] lemma union_eq_right_iff_subset {s t : finset α} :
  t ∪ s = s ↔ t ⊆ s :=
by rw [union_comm, union_eq_left_iff_subset]

@[simp] lemma right_eq_union_iff_subset {s t : finset α} :
  s = t ∪ s ↔ t ⊆ s :=
by rw [← union_eq_right_iff_subset, eq_comm]

/-! ### inter -/

/-- `s ∩ t` is the set such that `a ∈ s ∩ t` iff `a ∈ s` and `a ∈ t`. -/
instance : has_inter (finset α) := ⟨λ s₁ s₂, ⟨_, nodup_ndinter s₂.1 s₁.2⟩⟩

theorem inter_val_nd (s₁ s₂ : finset α) : (s₁ ∩ s₂).1 = ndinter s₁.1 s₂.1 := rfl

@[simp] theorem inter_val (s₁ s₂ : finset α) : (s₁ ∩ s₂).1 = s₁.1 ∩ s₂.1 :=
ndinter_eq_inter s₁.2

@[simp] theorem mem_inter {a : α} {s₁ s₂ : finset α} : a ∈ s₁ ∩ s₂ ↔ a ∈ s₁ ∧ a ∈ s₂ := mem_ndinter

theorem mem_of_mem_inter_left {a : α} {s₁ s₂ : finset α} (h : a ∈ s₁ ∩ s₂) :
  a ∈ s₁ := (mem_inter.1 h).1

theorem mem_of_mem_inter_right {a : α} {s₁ s₂ : finset α} (h : a ∈ s₁ ∩ s₂) :
  a ∈ s₂ := (mem_inter.1 h).2

theorem mem_inter_of_mem {a : α} {s₁ s₂ : finset α} : a ∈ s₁ → a ∈ s₂ → a ∈ s₁ ∩ s₂ :=
and_imp.1 mem_inter.2

theorem inter_subset_left (s₁ s₂ : finset α) : s₁ ∩ s₂ ⊆ s₁ := λ a, mem_of_mem_inter_left

theorem inter_subset_right (s₁ s₂ : finset α) : s₁ ∩ s₂ ⊆ s₂ := λ a, mem_of_mem_inter_right

theorem subset_inter {s₁ s₂ s₃ : finset α} : s₁ ⊆ s₂ → s₁ ⊆ s₃ → s₁ ⊆ s₂ ∩ s₃ :=
by simp only [subset_iff, mem_inter] {contextual:=tt}; intros; split; trivial

@[simp, norm_cast]
lemma coe_inter (s₁ s₂ : finset α) : ↑(s₁ ∩ s₂) = (s₁ ∩ s₂ : set α) := set.ext $ λ _, mem_inter

@[simp] theorem union_inter_cancel_left {s t : finset α} : (s ∪ t) ∩ s = s :=
by rw [← coe_inj, coe_inter, coe_union, set.union_inter_cancel_left]

@[simp] theorem union_inter_cancel_right {s t : finset α} : (s ∪ t) ∩ t = t :=
by rw [← coe_inj, coe_inter, coe_union, set.union_inter_cancel_right]

theorem inter_comm (s₁ s₂ : finset α) : s₁ ∩ s₂ = s₂ ∩ s₁ :=
ext $ λ _, by simp only [mem_inter, and_comm]

@[simp] theorem inter_assoc (s₁ s₂ s₃ : finset α) : (s₁ ∩ s₂) ∩ s₃ = s₁ ∩ (s₂ ∩ s₃) :=
ext $ λ _, by simp only [mem_inter, and_assoc]

theorem inter_left_comm (s₁ s₂ s₃ : finset α) : s₁ ∩ (s₂ ∩ s₃) = s₂ ∩ (s₁ ∩ s₃) :=
ext $ λ _, by simp only [mem_inter, and.left_comm]

theorem inter_right_comm (s₁ s₂ s₃ : finset α) : (s₁ ∩ s₂) ∩ s₃ = (s₁ ∩ s₃) ∩ s₂ :=
ext $ λ _, by simp only [mem_inter, and.right_comm]

@[simp] theorem inter_self (s : finset α) : s ∩ s = s :=
ext $ λ _, mem_inter.trans $ and_self _

@[simp] theorem inter_empty (s : finset α) : s ∩ ∅ = ∅ :=
ext $ λ _, mem_inter.trans $ and_false _

@[simp] theorem empty_inter (s : finset α) : ∅ ∩ s = ∅ :=
ext $ λ _, mem_inter.trans $ false_and _

@[simp] lemma inter_union_self (s t : finset α) : s ∩ (t ∪ s) = s :=
by rw [inter_comm, union_inter_cancel_right]

@[simp] theorem insert_inter_of_mem {s₁ s₂ : finset α} {a : α} (h : a ∈ s₂) :
  insert a s₁ ∩ s₂ = insert a (s₁ ∩ s₂) :=
ext $ λ x, have x = a ∨ x ∈ s₂ ↔ x ∈ s₂, from or_iff_right_of_imp $ by rintro rfl; exact h,
by simp only [mem_inter, mem_insert, or_and_distrib_left, this]

@[simp] theorem inter_insert_of_mem {s₁ s₂ : finset α} {a : α} (h : a ∈ s₁) :
  s₁ ∩ insert a s₂ = insert a (s₁ ∩ s₂) :=
by rw [inter_comm, insert_inter_of_mem h, inter_comm]

@[simp] theorem insert_inter_of_not_mem {s₁ s₂ : finset α} {a : α} (h : a ∉ s₂) :
  insert a s₁ ∩ s₂ = s₁ ∩ s₂ :=
ext $ λ x, have ¬ (x = a ∧ x ∈ s₂), by rintro ⟨rfl, H⟩; exact h H,
by simp only [mem_inter, mem_insert, or_and_distrib_right, this, false_or]

@[simp] theorem inter_insert_of_not_mem {s₁ s₂ : finset α} {a : α} (h : a ∉ s₁) :
  s₁ ∩ insert a s₂ = s₁ ∩ s₂ :=
by rw [inter_comm, insert_inter_of_not_mem h, inter_comm]

@[simp] theorem singleton_inter_of_mem {a : α} {s : finset α} (H : a ∈ s) : {a} ∩ s = {a} :=
show insert a ∅ ∩ s = insert a ∅, by rw [insert_inter_of_mem H, empty_inter]

@[simp] theorem singleton_inter_of_not_mem {a : α} {s : finset α} (H : a ∉ s) : {a} ∩ s = ∅ :=
eq_empty_of_forall_not_mem $ by simp only [mem_inter, mem_singleton]; rintro x ⟨rfl, h⟩; exact H h

@[simp] theorem inter_singleton_of_mem {a : α} {s : finset α} (h : a ∈ s) : s ∩ {a} = {a} :=
by rw [inter_comm, singleton_inter_of_mem h]

@[simp] theorem inter_singleton_of_not_mem {a : α} {s : finset α} (h : a ∉ s) : s ∩ {a} = ∅ :=
by rw [inter_comm, singleton_inter_of_not_mem h]

@[mono]
lemma inter_subset_inter {x y s t : finset α} (h : x ⊆ y) (h' : s ⊆ t) : x ∩ s ⊆ y ∩ t :=
begin
  intros a a_in,
  rw finset.mem_inter at a_in ⊢,
  exact ⟨h a_in.1, h' a_in.2⟩
end

lemma inter_subset_inter_right {x y s : finset α} (h : x ⊆ y) : x ∩ s ⊆ y ∩ s :=
finset.inter_subset_inter h (finset.subset.refl _)

lemma inter_subset_inter_left {x y s : finset α} (h : x ⊆ y) : s ∩ x ⊆ s ∩ y :=
finset.inter_subset_inter (finset.subset.refl _) h

/-! ### lattice laws -/

instance : lattice (finset α) :=
{ sup          := (∪),
  sup_le       := assume a b c, union_subset,
  le_sup_left  := subset_union_left,
  le_sup_right := subset_union_right,
  inf          := (∩),
  le_inf       := assume a b c, subset_inter,
  inf_le_left  := inter_subset_left,
  inf_le_right := inter_subset_right,
  ..finset.partial_order }

@[simp] theorem sup_eq_union (s t : finset α) : s ⊔ t = s ∪ t := rfl
@[simp] theorem inf_eq_inter (s t : finset α) : s ⊓ t = s ∩ t := rfl

instance : semilattice_inf_bot (finset α) :=
{ bot := ∅, bot_le := empty_subset, ..finset.lattice }

instance {α : Type*} [decidable_eq α] : semilattice_sup_bot (finset α) :=
{ ..finset.semilattice_inf_bot, ..finset.lattice }

instance : distrib_lattice (finset α) :=
{ le_sup_inf := assume a b c, show (a ∪ b) ∩ (a ∪ c) ⊆ a ∪ b ∩ c,
    by simp only [subset_iff, mem_inter, mem_union, and_imp, or_imp_distrib] {contextual:=tt};
    simp only [true_or, imp_true_iff, true_and, or_true],
  ..finset.lattice }

theorem inter_distrib_left (s t u : finset α) : s ∩ (t ∪ u) = (s ∩ t) ∪ (s ∩ u) := inf_sup_left

theorem inter_distrib_right (s t u : finset α) : (s ∪ t) ∩ u = (s ∩ u) ∪ (t ∩ u) := inf_sup_right

theorem union_distrib_left (s t u : finset α) : s ∪ (t ∩ u) = (s ∪ t) ∩ (s ∪ u) := sup_inf_left

theorem union_distrib_right (s t u : finset α) : (s ∩ t) ∪ u = (s ∪ u) ∩ (t ∪ u) := sup_inf_right

lemma union_eq_empty_iff (A B : finset α) : A ∪ B = ∅ ↔ A = ∅ ∧ B = ∅ := sup_eq_bot_iff

/-! ### erase -/

/-- `erase s a` is the set `s - {a}`, that is, the elements of `s` which are
  not equal to `a`. -/
def erase (s : finset α) (a : α) : finset α := ⟨_, nodup_erase_of_nodup a s.2⟩

@[simp] theorem erase_val (s : finset α) (a : α) : (erase s a).1 = s.1.erase a := rfl

@[simp] theorem mem_erase {a b : α} {s : finset α} : a ∈ erase s b ↔ a ≠ b ∧ a ∈ s :=
mem_erase_iff_of_nodup s.2

theorem not_mem_erase (a : α) (s : finset α) : a ∉ erase s a := mem_erase_of_nodup s.2

@[simp] theorem erase_empty (a : α) : erase ∅ a = ∅ := rfl

theorem ne_of_mem_erase {a b : α} {s : finset α} : b ∈ erase s a → b ≠ a :=
by simp only [mem_erase]; exact and.left

theorem mem_of_mem_erase {a b : α} {s : finset α} : b ∈ erase s a → b ∈ s := mem_of_mem_erase

theorem mem_erase_of_ne_of_mem {a b : α} {s : finset α} : a ≠ b → a ∈ s → a ∈ erase s b :=
by simp only [mem_erase]; exact and.intro

/-- An element of `s` that is not an element of `erase s a` must be
`a`. -/
lemma eq_of_mem_of_not_mem_erase {a b : α} {s : finset α} (hs : b ∈ s)
    (hsa : b ∉ s.erase a) : b = a :=
begin
  rw [mem_erase, not_and] at hsa,
  exact not_imp_not.mp hsa hs
end

theorem erase_insert {a : α} {s : finset α} (h : a ∉ s) : erase (insert a s) a = s :=
ext $ assume x, by simp only [mem_erase, mem_insert, and_or_distrib_left, not_and_self, false_or];
apply and_iff_right_of_imp; rintro H rfl; exact h H

theorem insert_erase {a : α} {s : finset α} (h : a ∈ s) : insert a (erase s a) = s :=
ext $ assume x, by simp only [mem_insert, mem_erase, or_and_distrib_left, dec_em, true_and];
apply or_iff_right_of_imp; rintro rfl; exact h

theorem erase_subset_erase (a : α) {s t : finset α} (h : s ⊆ t) : erase s a ⊆ erase t a :=
val_le_iff.1 $ erase_le_erase _ $ val_le_iff.2 h

theorem erase_subset (a : α) (s : finset α) : erase s a ⊆ s := erase_subset _ _

@[simp, norm_cast] lemma coe_erase (a : α) (s : finset α) : ↑(erase s a) = (s \ {a} : set α) :=
set.ext $ λ _, mem_erase.trans $ by rw [and_comm, set.mem_diff, set.mem_singleton_iff]; refl

lemma erase_ssubset {a : α} {s : finset α} (h : a ∈ s) : s.erase a ⊂ s :=
calc s.erase a ⊂ insert a (s.erase a) : ssubset_insert $ not_mem_erase _ _
  ... = _ : insert_erase h

theorem erase_eq_of_not_mem {a : α} {s : finset α} (h : a ∉ s) : erase s a = s :=
eq_of_veq $ erase_of_not_mem h

theorem subset_insert_iff {a : α} {s t : finset α} : s ⊆ insert a t ↔ erase s a ⊆ t :=
by simp only [subset_iff, or_iff_not_imp_left, mem_erase, mem_insert, and_imp];
exact forall_congr (λ x, forall_swap)

theorem erase_insert_subset (a : α) (s : finset α) : erase (insert a s) a ⊆ s :=
subset_insert_iff.1 $ subset.refl _

theorem insert_erase_subset (a : α) (s : finset α) : s ⊆ insert a (erase s a) :=
subset_insert_iff.2 $ subset.refl _

/-! ### sdiff -/

/-- `s \ t` is the set consisting of the elements of `s` that are not in `t`. -/
instance : has_sdiff (finset α) := ⟨λs₁ s₂, ⟨s₁.1 - s₂.1, nodup_of_le (sub_le_self _ _) s₁.2⟩⟩

@[simp] theorem mem_sdiff {a : α} {s₁ s₂ : finset α} :
  a ∈ s₁ \ s₂ ↔ a ∈ s₁ ∧ a ∉ s₂ := mem_sub_of_nodup s₁.2

lemma not_mem_sdiff_of_mem_right {a : α} {s t : finset α} (h : a ∈ t) : a ∉ s \ t :=
by simp only [mem_sdiff, h, not_true, not_false_iff, and_false]

theorem sdiff_union_of_subset {s₁ s₂ : finset α} (h : s₁ ⊆ s₂) : (s₂ \ s₁) ∪ s₁ = s₂ :=
ext $ λ a, by simpa only [mem_sdiff, mem_union, or_comm,
  or_and_distrib_left, dec_em, and_true] using or_iff_right_of_imp (@h a)

theorem union_sdiff_of_subset {s₁ s₂ : finset α} (h : s₁ ⊆ s₂) : s₁ ∪ (s₂ \ s₁) = s₂ :=
(union_comm _ _).trans (sdiff_union_of_subset h)

theorem inter_sdiff (s t u : finset α) : s ∩ (t \ u) = s ∩ t \ u :=
by { ext x, simp [and_assoc] }

@[simp] theorem inter_sdiff_self (s₁ s₂ : finset α) : s₁ ∩ (s₂ \ s₁) = ∅ :=
eq_empty_of_forall_not_mem $
by simp only [mem_inter, mem_sdiff]; rintro x ⟨h, _, hn⟩; exact hn h

@[simp] theorem sdiff_inter_self (s₁ s₂ : finset α) : (s₂ \ s₁) ∩ s₁ = ∅ :=
(inter_comm _ _).trans (inter_sdiff_self _ _)

@[simp] theorem sdiff_self (s₁ : finset α) : s₁ \ s₁ = ∅ :=
by ext; simp

theorem sdiff_inter_distrib_right (s₁ s₂ s₃ : finset α) : s₁ \ (s₂ ∩ s₃) = (s₁ \ s₂) ∪ (s₁ \ s₃) :=
by ext; simp only [and_or_distrib_left, mem_union, not_and_distrib, mem_sdiff, mem_inter]

@[simp] theorem sdiff_inter_self_left (s₁ s₂ : finset α) : s₁ \ (s₁ ∩ s₂) = s₁ \ s₂ :=
by simp only [sdiff_inter_distrib_right, sdiff_self, empty_union]

@[simp] theorem sdiff_inter_self_right (s₁ s₂ : finset α) : s₁ \ (s₂ ∩ s₁) = s₁ \ s₂ :=
by simp only [sdiff_inter_distrib_right, sdiff_self, union_empty]

@[simp] theorem sdiff_empty {s₁ : finset α} : s₁ \ ∅ = s₁ :=
ext (by simp)

@[mono]
theorem sdiff_subset_sdiff {s₁ s₂ t₁ t₂ : finset α} (h₁ : t₁ ⊆ t₂) (h₂ : s₂ ⊆ s₁) :
  t₁ \ s₁ ⊆ t₂ \ s₂ :=
by simpa only [subset_iff, mem_sdiff, and_imp] using λ a m₁ m₂, and.intro (h₁ m₁) (mt (@h₂ _) m₂)

theorem sdiff_subset_self {s₁ s₂ : finset α} : s₁ \ s₂ ⊆ s₁ :=
suffices s₁ \ s₂ ⊆ s₁ \ ∅, by simpa [sdiff_empty] using this,
sdiff_subset_sdiff (subset.refl _) (empty_subset _)

@[simp, norm_cast] lemma coe_sdiff (s₁ s₂ : finset α) : ↑(s₁ \ s₂) = (s₁ \ s₂ : set α) :=
set.ext $ λ _, mem_sdiff

@[simp] theorem union_sdiff_self_eq_union {s t : finset α} : s ∪ (t \ s) = s ∪ t :=
ext $ λ a, by simp only [mem_union, mem_sdiff, or_iff_not_imp_left,
  imp_and_distrib, and_iff_left id]

@[simp] theorem sdiff_union_self_eq_union {s t : finset α} : (s \ t) ∪ t = s ∪ t :=
by rw [union_comm, union_sdiff_self_eq_union, union_comm]

lemma union_sdiff_symm {s t : finset α} : s ∪ (t \ s) = t ∪ (s \ t) :=
by rw [union_sdiff_self_eq_union, union_sdiff_self_eq_union, union_comm]

lemma sdiff_union_inter (s t : finset α) : (s \ t) ∪ (s ∩ t) = s :=
by { simp only [ext_iff, mem_union, mem_sdiff, mem_inter], tauto }

@[simp] lemma sdiff_idem (s t : finset α) : s \ t \ t = s \ t :=
by { simp only [ext_iff, mem_sdiff], tauto }

lemma sdiff_eq_empty_iff_subset {s t : finset α} : s \ t = ∅ ↔ s ⊆ t :=
by { rw [subset_iff, ext_iff], simp }

@[simp] lemma empty_sdiff (s : finset α) : ∅ \ s = ∅ :=
by { rw sdiff_eq_empty_iff_subset, exact empty_subset _ }

lemma insert_sdiff_of_not_mem (s : finset α) {t : finset α} {x : α} (h : x ∉ t) :
  (insert x s) \ t = insert x (s \ t) :=
begin
  rw [← coe_inj, coe_insert, coe_sdiff, coe_sdiff, coe_insert],
  exact set.insert_diff_of_not_mem s h
end

lemma insert_sdiff_of_mem (s : finset α) {t : finset α} {x : α} (h : x ∈ t) :
  (insert x s) \ t = s \ t :=
begin
  rw [← coe_inj, coe_sdiff, coe_sdiff, coe_insert],
  exact set.insert_diff_of_mem s h
end

@[simp] lemma insert_sdiff_insert (s t : finset α) (x : α) :
  (insert x s) \ (insert x t) = s \ insert x t :=
insert_sdiff_of_mem _ (mem_insert_self _ _)

lemma sdiff_insert_of_not_mem {s : finset α} {x : α} (h : x ∉ s) (t : finset α) :
  s \ (insert x t) = s \ t :=
begin
  refine subset.antisymm (sdiff_subset_sdiff (subset.refl _) (subset_insert _ _)) (λ y hy, _),
  simp only [mem_sdiff, mem_insert, not_or_distrib] at hy ⊢,
  exact ⟨hy.1, λ hxy, h $ hxy ▸ hy.1, hy.2⟩
end

@[simp] lemma sdiff_subset (s t : finset α) : s \ t ⊆ s :=
by simp [subset_iff, mem_sdiff] {contextual := tt}

lemma union_sdiff_distrib (s₁ s₂ t : finset α) : (s₁ ∪ s₂) \ t = s₁ \ t ∪ s₂ \ t :=
by { simp only [ext_iff, mem_sdiff, mem_union], tauto }

lemma sdiff_union_distrib (s t₁ t₂ : finset α) : s \ (t₁ ∪ t₂) = (s \ t₁) ∩ (s \ t₂) :=
by { simp only [ext_iff, mem_union, mem_sdiff, mem_inter], tauto }

lemma union_sdiff_self (s t : finset α) : (s ∪ t) \ t = s \ t :=
by rw [union_sdiff_distrib, sdiff_self, union_empty]

lemma sdiff_singleton_eq_erase (a : α) (s : finset α) : s \ singleton a = erase s a :=
by { ext, rw [mem_erase, mem_sdiff, mem_singleton], tauto }

lemma sdiff_sdiff_self_left (s t : finset α) : s \ (s \ t) = s ∩ t :=
by { simp only [ext_iff, mem_sdiff, mem_inter], tauto }

lemma inter_eq_inter_of_sdiff_eq_sdiff {s t₁ t₂ : finset α} : s \ t₁ = s \ t₂ → s ∩ t₁ = s ∩ t₂ :=
by { simp only [ext_iff, mem_sdiff, mem_inter], intros b c, replace b := b c, split; tauto }

end decidable_eq

/-! ### attach -/

/-- `attach s` takes the elements of `s` and forms a new set of elements of the
  subtype `{x // x ∈ s}`. -/
def attach (s : finset α) : finset {x // x ∈ s} := ⟨attach s.1, nodup_attach.2 s.2⟩

theorem sizeof_lt_sizeof_of_mem [has_sizeof α] {x : α} {s : finset α} (hx : x ∈ s) :
  sizeof x < sizeof s := by
{ cases s, dsimp [sizeof, has_sizeof.sizeof, finset.sizeof],
  apply lt_add_left, exact multiset.sizeof_lt_sizeof_of_mem hx }

@[simp] theorem attach_val (s : finset α) : s.attach.1 = s.1.attach := rfl

@[simp] theorem mem_attach (s : finset α) : ∀ x, x ∈ s.attach := mem_attach _

@[simp] theorem attach_empty : attach (∅ : finset α) = ∅ := rfl

/-! ### piecewise -/
section piecewise

/-- `s.piecewise f g` is the function equal to `f` on the finset `s`, and to `g` on its
complement. -/
def piecewise {α : Type*} {δ : α → Sort*} (s : finset α) (f g : Πi, δ i) [∀j, decidable (j ∈ s)] :
  Πi, δ i :=
λi, if i ∈ s then f i else g i

variables {δ : α → Sort*} (s : finset α) (f g : Πi, δ i)

@[simp] lemma piecewise_insert_self [decidable_eq α] {j : α} [∀i, decidable (i ∈ insert j s)] :
  (insert j s).piecewise f g j = f j :=
by simp [piecewise]

@[simp] lemma piecewise_empty [∀i : α, decidable (i ∈ (∅ : finset α))] : piecewise ∅ f g = g :=
by { ext i, simp [piecewise] }

variable [∀j, decidable (j ∈ s)]

@[norm_cast] lemma piecewise_coe [∀j, decidable (j ∈ (s : set α))] :
  (s : set α).piecewise f g = s.piecewise f g :=
by { ext, congr }

@[simp, priority 980]
lemma piecewise_eq_of_mem {i : α} (hi : i ∈ s) : s.piecewise f g i = f i :=
by simp [piecewise, hi]

@[simp, priority 980]
lemma piecewise_eq_of_not_mem {i : α} (hi : i ∉ s) : s.piecewise f g i = g i :=
by simp [piecewise, hi]

lemma piecewise_congr {f f' g g' : Π i, δ i} (hf : ∀ i ∈ s, f i = f' i) (hg : ∀ i ∉ s, g i = g' i) :
  s.piecewise f g = s.piecewise f' g' :=
funext $ λ i, if_ctx_congr iff.rfl (hf i) (hg i)

@[simp, priority 990]
lemma piecewise_insert_of_ne [decidable_eq α] {i j : α} [∀i, decidable (i ∈ insert j s)]
  (h : i ≠ j) : (insert j s).piecewise f g i = s.piecewise f g i :=
by simp [piecewise, h]

lemma piecewise_insert [decidable_eq α] (j : α) [∀i, decidable (i ∈ insert j s)] :
  (insert j s).piecewise f g = function.update (s.piecewise f g) j (f j) :=
begin
  classical,
  rw [← piecewise_coe, ← piecewise_coe, ← set.piecewise_insert, ← coe_insert j s],
  congr
end

lemma piecewise_cases {i} (p : δ i → Prop) (hf : p (f i)) (hg : p (g i)) : p (s.piecewise f g i) :=
by by_cases hi : i ∈ s; simpa [hi]

lemma piecewise_mem_set_pi {δ : α → Type*} {t : set α} {t' : Π i, set (δ i)}
  {f g} (hf : f ∈ set.pi t t') (hg : g ∈ set.pi t t') : s.piecewise f g ∈ set.pi t t' :=
by { classical, rw ← piecewise_coe, exact set.piecewise_mem_pi ↑s hf hg }

lemma piecewise_singleton [decidable_eq α] (i : α) :
  piecewise {i} f g = function.update g i (f i) :=
by rw [← insert_emptyc_eq, piecewise_insert, piecewise_empty]

lemma piecewise_piecewise_of_subset_left {s t : finset α} [Π i, decidable (i ∈ s)]
  [Π i, decidable (i ∈ t)] (h : s ⊆ t) (f₁ f₂ g : Π a, δ a) :
  s.piecewise (t.piecewise f₁ f₂) g = s.piecewise f₁ g :=
s.piecewise_congr (λ i hi, piecewise_eq_of_mem _ _ _ (h hi)) (λ _ _, rfl)

@[simp] lemma piecewise_idem_left (f₁ f₂ g : Π a, δ a) :
  s.piecewise (s.piecewise f₁ f₂) g = s.piecewise f₁ g :=
piecewise_piecewise_of_subset_left (subset.refl _) _ _ _

lemma piecewise_piecewise_of_subset_right {s t : finset α} [Π i, decidable (i ∈ s)]
  [Π i, decidable (i ∈ t)] (h : t ⊆ s) (f g₁ g₂ : Π a, δ a) :
  s.piecewise f (t.piecewise g₁ g₂) = s.piecewise f g₂ :=
s.piecewise_congr (λ _ _, rfl) (λ i hi, t.piecewise_eq_of_not_mem _ _ (mt (@h _) hi))

@[simp] lemma piecewise_idem_right (f g₁ g₂ : Π a, δ a) :
  s.piecewise f (s.piecewise g₁ g₂) = s.piecewise f g₂ :=
piecewise_piecewise_of_subset_right (subset.refl _) f g₁ g₂

lemma update_eq_piecewise {β : Type*} [decidable_eq α] (f : α → β) (i : α) (v : β) :
  function.update f i v = piecewise (singleton i) (λj, v) f :=
(piecewise_singleton _ _ _).symm

lemma update_piecewise [decidable_eq α] (i : α) (v : δ i) :
  function.update (s.piecewise f g) i v =
    s.piecewise (function.update f i v) (function.update g i v) :=
begin
  ext j,
  rcases em (j = i) with (rfl|hj); by_cases hs : j ∈ s; simp *
end

lemma update_piecewise_of_mem [decidable_eq α] {i : α} (hi : i ∈ s) (v : δ i) :
  function.update (s.piecewise f g) i v = s.piecewise (function.update f i v) g :=
begin
  rw update_piecewise,
  refine s.piecewise_congr (λ _ _, rfl) (λ j hj, function.update_noteq _ _ _),
  exact λ h, hj (h.symm ▸ hi)
end

lemma update_piecewise_of_not_mem [decidable_eq α] {i : α} (hi : i ∉ s) (v : δ i) :
  function.update (s.piecewise f g) i v = s.piecewise f (function.update g i v) :=
begin
  rw update_piecewise,
  refine s.piecewise_congr (λ j hj, function.update_noteq _ _ _)  (λ _ _, rfl),
  exact λ h, hi (h ▸ hj)
end

lemma piecewise_le_of_le_of_le {δ : α → Type*} [Π i, preorder (δ i)] {f g h : Π i, δ i}
  (Hf : f ≤ h) (Hg : g ≤ h) : s.piecewise f g ≤ h :=
λ x, piecewise_cases s f g (≤ h x) (Hf x) (Hg x)

lemma le_piecewise_of_le_of_le {δ : α → Type*} [Π i, preorder (δ i)] {f g h : Π i, δ i}
  (Hf : h ≤ f) (Hg : h ≤ g) : h ≤ s.piecewise f g :=
λ x, piecewise_cases s f g (λ y, h x ≤ y) (Hf x) (Hg x)

lemma piecewise_mem_Icc_of_mem_of_mem {δ : α → Type*} [Π i, preorder (δ i)] {f f₁ g g₁ : Π i, δ i}
  (hf : f ∈ set.Icc f₁ g₁) (hg : g ∈ set.Icc f₁ g₁) :
  s.piecewise f g ∈ set.Icc f₁ g₁ :=
⟨le_piecewise_of_le_of_le _ hf.1 hg.1, piecewise_le_of_le_of_le _ hf.2 hg.2⟩

lemma piecewise_mem_Icc {δ : α → Type*} [Π i, preorder (δ i)] {f g : Π i, δ i} (h : f ≤ g) :
  s.piecewise f g ∈ set.Icc f g :=
piecewise_mem_Icc_of_mem_of_mem _ (set.left_mem_Icc.2 h) (set.right_mem_Icc.2 h)

lemma piecewise_mem_Icc' {δ : α → Type*} [Π i, preorder (δ i)] {f g : Π i, δ i} (h : g ≤ f) :
  s.piecewise f g ∈ set.Icc g f :=
piecewise_mem_Icc_of_mem_of_mem _ (set.right_mem_Icc.2 h) (set.left_mem_Icc.2 h)

end piecewise

section decidable_pi_exists
variables {s : finset α}

instance decidable_dforall_finset {p : Πa∈s, Prop} [hp : ∀a (h : a ∈ s), decidable (p a h)] :
  decidable (∀a (h : a ∈ s), p a h) :=
multiset.decidable_dforall_multiset

/-- decidable equality for functions whose domain is bounded by finsets -/
instance decidable_eq_pi_finset {β : α → Type*} [h : ∀a, decidable_eq (β a)] :
  decidable_eq (Πa∈s, β a) :=
multiset.decidable_eq_pi_multiset

instance decidable_dexists_finset {p : Πa∈s, Prop} [hp : ∀a (h : a ∈ s), decidable (p a h)] :
  decidable (∃a (h : a ∈ s), p a h) :=
multiset.decidable_dexists_multiset

end decidable_pi_exists

/-! ### filter -/
section filter
variables (p q : α → Prop) [decidable_pred p] [decidable_pred q]

/-- `filter p s` is the set of elements of `s` that satisfy `p`. -/
def filter (s : finset α) : finset α :=
⟨_, nodup_filter p s.2⟩

@[simp] theorem filter_val (s : finset α) : (filter p s).1 = s.1.filter p := rfl

@[simp] theorem filter_subset (s : finset α) : s.filter p ⊆ s := filter_subset _ _

variable {p}

@[simp] theorem mem_filter {s : finset α} {a : α} : a ∈ s.filter p ↔ a ∈ s ∧ p a := mem_filter

theorem filter_ssubset {s : finset α} : s.filter p ⊂ s ↔ ∃ x ∈ s, ¬ p x :=
⟨λ h, let ⟨x, hs, hp⟩ := set.exists_of_ssubset h in ⟨x, hs, mt (λ hp, mem_filter.2 ⟨hs, hp⟩) hp⟩,
  λ ⟨x, hs, hp⟩, ⟨s.filter_subset _, λ h, hp (mem_filter.1 (h hs)).2⟩⟩

variable (p)

theorem filter_filter (s : finset α) : (s.filter p).filter q = s.filter (λa, p a ∧ q a) :=
ext $ assume a, by simp only [mem_filter, and_comm, and.left_comm]

lemma filter_true {s : finset α} [h : decidable_pred (λ _, true)] :
  @finset.filter α (λ _, true) h s = s :=
by ext; simp

@[simp] theorem filter_false {h} (s : finset α) : @filter α (λa, false) h s = ∅ :=
ext $ assume a, by simp only [mem_filter, and_false]; refl

variables {p q}

/-- If all elements of a `finset` satisfy the predicate `p`, `s.filter p` is `s`. -/
@[simp] lemma filter_true_of_mem {s : finset α} (h : ∀ x ∈ s, p x) : s.filter p = s :=
ext $ λ x, ⟨λ h, (mem_filter.1 h).1, λ hx, mem_filter.2 ⟨hx, h x hx⟩⟩

/-- If all elements of a `finset` fail to satisfy the predicate `p`, `s.filter p` is `∅`. -/
lemma filter_false_of_mem {s : finset α} (h : ∀ x ∈ s, ¬ p x) : s.filter p = ∅ :=
eq_empty_of_forall_not_mem (by simpa)

lemma filter_congr {s : finset α} (H : ∀ x ∈ s, p x ↔ q x) : filter p s = filter q s :=
eq_of_veq $ filter_congr H

variables (p q)

lemma filter_empty : filter p ∅ = ∅ := subset_empty.1 $ filter_subset _ _

lemma filter_subset_filter {s t : finset α} (h : s ⊆ t) : s.filter p ⊆ t.filter p :=
assume a ha, mem_filter.2 ⟨h (mem_filter.1 ha).1, (mem_filter.1 ha).2⟩

@[simp, norm_cast] lemma coe_filter (s : finset α) : ↑(s.filter p) = ({x ∈ ↑s | p x} : set α) :=
set.ext $ λ _, mem_filter

theorem filter_singleton (a : α) : filter p (singleton a) = if p a then singleton a else ∅ :=
by { classical, ext x, simp, split_ifs with h; by_cases h' : x = a; simp [h, h'] }

variable [decidable_eq α]

theorem filter_union (s₁ s₂ : finset α) : (s₁ ∪ s₂).filter p = s₁.filter p ∪ s₂.filter p :=
ext $ λ _, by simp only [mem_filter, mem_union, or_and_distrib_right]

theorem filter_union_right (s : finset α) : s.filter p ∪ s.filter q = s.filter (λx, p x ∨ q x) :=
ext $ λ x, by simp only [mem_filter, mem_union, and_or_distrib_left.symm]

lemma filter_mem_eq_inter {s t : finset α} [Π i, decidable (i ∈ t)] :
  s.filter (λ i, i ∈ t) = s ∩ t :=
ext $ λ i, by rw [mem_filter, mem_inter]

theorem filter_inter (s t : finset α) : filter p s ∩ t = filter p (s ∩ t) :=
by { ext, simp only [mem_inter, mem_filter, and.right_comm] }

theorem inter_filter (s t : finset α) : s ∩ filter p t = filter p (s ∩ t) :=
by rw [inter_comm, filter_inter, inter_comm]

theorem filter_insert (a : α) (s : finset α) :
  filter p (insert a s) = if p a then insert a (filter p s) else filter p s :=
by { ext x, simp, split_ifs with h; by_cases h' : x = a; simp [h, h'] }

theorem filter_or [decidable_pred (λ a, p a ∨ q a)] (s : finset α) :
  s.filter (λ a, p a ∨ q a) = s.filter p ∪ s.filter q :=
ext $ λ _, by simp only [mem_filter, mem_union, and_or_distrib_left]

theorem filter_and [decidable_pred (λ a, p a ∧ q a)] (s : finset α) :
  s.filter (λ a, p a ∧ q a) = s.filter p ∩ s.filter q :=
ext $ λ _, by simp only [mem_filter, mem_inter, and_comm, and.left_comm, and_self]

theorem filter_not [decidable_pred (λ a, ¬ p a)] (s : finset α) :
  s.filter (λ a, ¬ p a) = s \ s.filter p :=
ext $ by simpa only [mem_filter, mem_sdiff, and_comm, not_and] using λ a, and_congr_right $
  λ h : a ∈ s, (imp_iff_right h).symm.trans imp_not_comm

theorem sdiff_eq_filter (s₁ s₂ : finset α) :
  s₁ \ s₂ = filter (∉ s₂) s₁ := ext $ λ _, by simp only [mem_sdiff, mem_filter]

theorem sdiff_eq_self (s₁ s₂ : finset α) :
  s₁ \ s₂ = s₁ ↔ s₁ ∩ s₂ ⊆ ∅ :=
by { simp [subset.antisymm_iff,sdiff_subset_self],
     split; intro h,
     { transitivity' ((s₁ \ s₂) ∩ s₂), mono, simp },
     { calc  s₁ \ s₂
           ⊇ s₁ \ (s₁ ∩ s₂) : by simp [(⊇)]
       ... ⊇ s₁ \ ∅         : by mono using [(⊇)]
       ... ⊇ s₁             : by simp [(⊇)] } }

theorem filter_union_filter_neg_eq [decidable_pred (λ a, ¬ p a)]
  (s : finset α) : s.filter p ∪ s.filter (λa, ¬ p a) = s :=
by simp only [filter_not, union_sdiff_of_subset (filter_subset p s)]

theorem filter_inter_filter_neg_eq (s : finset α) : s.filter p ∩ s.filter (λa, ¬ p a) = ∅ :=
by simp only [filter_not, inter_sdiff_self]

lemma subset_union_elim {s : finset α} {t₁ t₂ : set α} (h : ↑s ⊆ t₁ ∪ t₂) :
  ∃s₁ s₂ : finset α, s₁ ∪ s₂ = s ∧ ↑s₁ ⊆ t₁ ∧ ↑s₂ ⊆ t₂ \ t₁ :=
begin
  classical,
  refine ⟨s.filter (∈ t₁), s.filter (∉ t₁), _, _ , _⟩,
  { simp [filter_union_right, em] },
  { intro x, simp },
  { intro x, simp, intros hx hx₂, refine ⟨or.resolve_left (h hx) hx₂, hx₂⟩ }
end

/- We can simplify an application of filter where the decidability is inferred in "the wrong way" -/
@[simp] lemma filter_congr_decidable {α} (s : finset α) (p : α → Prop) (h : decidable_pred p)
  [decidable_pred p] : @filter α p h s = s.filter p :=
by congr

section classical
open_locale classical
/-- The following instance allows us to write `{ x ∈ s | p x }` for `finset.filter s p`.
  Since the former notation requires us to define this for all propositions `p`, and `finset.filter`
  only works for decidable propositions, the notation `{ x ∈ s | p x }` is only compatible with
  classical logic because it uses `classical.prop_decidable`.
  We don't want to redo all lemmas of `finset.filter` for `has_sep.sep`, so we make sure that `simp`
  unfolds the notation `{ x ∈ s | p x }` to `finset.filter s p`. If `p` happens to be decidable, the
  simp-lemma `filter_congr_decidable` will make sure that `finset.filter` uses the right instance
  for decidability.
-/
noncomputable instance {α : Type*} : has_sep α (finset α) := ⟨λ p x, x.filter p⟩

@[simp] lemma sep_def {α : Type*} (s : finset α) (p : α → Prop) : {x ∈ s | p x} = s.filter p := rfl

end classical

/--
  After filtering out everything that does not equal a given value, at most that value remains.

  This is equivalent to `filter_eq'` with the equality the other way.
-/
-- This is not a good simp lemma, as it would prevent `finset.mem_filter` from firing
-- on, e.g. `x ∈ s.filter(eq b)`.
lemma filter_eq [decidable_eq β] (s : finset β) (b : β) :
  s.filter (eq b) = ite (b ∈ s) {b} ∅ :=
begin
  split_ifs,
  { ext,
    simp only [mem_filter, mem_singleton],
    exact ⟨λ h, h.2.symm, by { rintro ⟨h⟩, exact ⟨h, rfl⟩, }⟩ },
  { ext,
    simp only [mem_filter, not_and, iff_false, not_mem_empty],
    rintros m ⟨e⟩, exact h m, }
end

/--
  After filtering out everything that does not equal a given value, at most that value remains.

  This is equivalent to `filter_eq` with the equality the other way.
-/
lemma filter_eq' [decidable_eq β] (s : finset β) (b : β) :
  s.filter (λ a, a = b) = ite (b ∈ s) {b} ∅ :=
trans (filter_congr (λ _ _, ⟨eq.symm, eq.symm⟩)) (filter_eq s b)

lemma filter_ne [decidable_eq β] (s : finset β) (b : β) :
  s.filter (λ a, b ≠ a) = s.erase b :=
by { ext, simp only [mem_filter, mem_erase, ne.def], cc, }

lemma filter_ne' [decidable_eq β] (s : finset β) (b : β) :
  s.filter (λ a, a ≠ b) = s.erase b :=
trans (filter_congr (λ _ _, ⟨ne.symm, ne.symm⟩)) (filter_ne s b)

end filter

/-! ### range -/
section range
variables {n m l : ℕ}

/-- `range n` is the set of natural numbers less than `n`. -/
def range (n : ℕ) : finset ℕ := ⟨_, nodup_range n⟩

@[simp] theorem range_coe (n : ℕ) : (range n).1 = multiset.range n := rfl

@[simp] theorem mem_range : m ∈ range n ↔ m < n := mem_range

@[simp] theorem range_zero : range 0 = ∅ := rfl

@[simp] theorem range_one : range 1 = {0} := rfl

theorem range_succ : range (succ n) = insert n (range n) :=
eq_of_veq $ (range_succ n).trans $ (ndinsert_of_not_mem not_mem_range_self).symm

theorem range_add_one : range (n + 1) = insert n (range n) :=
range_succ

@[simp] theorem not_mem_range_self : n ∉ range n := not_mem_range_self

@[simp] theorem self_mem_range_succ (n : ℕ) : n ∈ range (n + 1) := multiset.self_mem_range_succ n

@[simp] theorem range_subset {n m} : range n ⊆ range m ↔ n ≤ m := range_subset

theorem range_mono : monotone range := λ _ _, range_subset.2

end range

/- useful rules for calculations with quantifiers -/
theorem exists_mem_empty_iff (p : α → Prop) : (∃ x, x ∈ (∅ : finset α) ∧ p x) ↔ false :=
by simp only [not_mem_empty, false_and, exists_false]

theorem exists_mem_insert [d : decidable_eq α]
    (a : α) (s : finset α) (p : α → Prop) :
  (∃ x, x ∈ insert a s ∧ p x) ↔ p a ∨ (∃ x, x ∈ s ∧ p x) :=
by simp only [mem_insert, or_and_distrib_right, exists_or_distrib, exists_eq_left]

theorem forall_mem_empty_iff (p : α → Prop) : (∀ x, x ∈ (∅ : finset α) → p x) ↔ true :=
iff_true_intro $ λ _, false.elim

theorem forall_mem_insert [d : decidable_eq α]
    (a : α) (s : finset α) (p : α → Prop) :
  (∀ x, x ∈ insert a s → p x) ↔ p a ∧ (∀ x, x ∈ s → p x) :=
by simp only [mem_insert, or_imp_distrib, forall_and_distrib, forall_eq]

end finset

/-- Equivalence between the set of natural numbers which are `≥ k` and `ℕ`, given by `n → n - k`. -/
def not_mem_range_equiv (k : ℕ) : {n // n ∉ range k} ≃ ℕ :=
{ to_fun := λ i, i.1 - k,
  inv_fun := λ j, ⟨j + k, by simp⟩,
  left_inv :=
  begin
    assume j,
    rw subtype.ext_iff_val,
    apply nat.sub_add_cancel,
    simpa using j.2
  end,
  right_inv := λ j, nat.add_sub_cancel _ _ }

@[simp] lemma coe_not_mem_range_equiv (k : ℕ) :
  (not_mem_range_equiv k : {n // n ∉ range k} → ℕ) = (λ i, i - k) := rfl

@[simp] lemma coe_not_mem_range_equiv_symm (k : ℕ) :
  ((not_mem_range_equiv k).symm : ℕ → {n // n ∉ range k}) = λ j, ⟨j + k, by simp⟩ := rfl

namespace option

/-- Construct an empty or singleton finset from an `option` -/
def to_finset (o : option α) : finset α :=
match o with
| none   := ∅
| some a := {a}
end

@[simp] theorem to_finset_none : none.to_finset = (∅ : finset α) := rfl

@[simp] theorem to_finset_some {a : α} : (some a).to_finset = {a} := rfl

@[simp] theorem mem_to_finset {a : α} {o : option α} : a ∈ o.to_finset ↔ a ∈ o :=
by cases o; simp only [to_finset, finset.mem_singleton, option.mem_def, eq_comm]; refl

end option

/-! ### erase_dup on list and multiset -/

namespace multiset
variable [decidable_eq α]

/-- `to_finset s` removes duplicates from the multiset `s` to produce a finset. -/
def to_finset (s : multiset α) : finset α := ⟨_, nodup_erase_dup s⟩

@[simp] theorem to_finset_val (s : multiset α) : s.to_finset.1 = s.erase_dup := rfl

theorem to_finset_eq {s : multiset α} (n : nodup s) : finset.mk s n = s.to_finset :=
finset.val_inj.1 (erase_dup_eq_self.2 n).symm

@[simp] theorem mem_to_finset {a : α} {s : multiset α} : a ∈ s.to_finset ↔ a ∈ s :=
mem_erase_dup

@[simp] lemma to_finset_zero :
  to_finset (0 : multiset α) = ∅ :=
rfl

@[simp] lemma to_finset_cons (a : α) (s : multiset α) :
  to_finset (a ::ₘ s) = insert a (to_finset s) :=
finset.eq_of_veq erase_dup_cons

@[simp] lemma to_finset_add (s t : multiset α) :
  to_finset (s + t) = to_finset s ∪ to_finset t :=
finset.ext $ by simp

@[simp] lemma to_finset_nsmul (s : multiset α) :
  ∀(n : ℕ) (hn : n ≠ 0), (n •ℕ s).to_finset = s.to_finset
| 0     h := by contradiction
| (n+1) h :=
  begin
    by_cases n = 0,
    { rw [h, zero_add, one_nsmul] },
    { rw [add_nsmul, to_finset_add, one_nsmul, to_finset_nsmul n h, finset.union_idempotent] }
  end

@[simp] lemma to_finset_inter (s t : multiset α) :
  to_finset (s ∩ t) = to_finset s ∩ to_finset t :=
finset.ext $ by simp

@[simp] lemma to_finset_union (s t : multiset α) :
  (s ∪ t).to_finset = s.to_finset ∪ t.to_finset :=
by ext; simp

theorem to_finset_eq_empty {m : multiset α} : m.to_finset = ∅ ↔ m = 0 :=
finset.val_inj.symm.trans multiset.erase_dup_eq_zero

@[simp] lemma to_finset_subset (m1 m2 : multiset α) :
  m1.to_finset ⊆ m2.to_finset ↔ m1 ⊆ m2 :=
by simp only [finset.subset_iff, multiset.subset_iff, multiset.mem_to_finset]

end multiset

namespace list
variable [decidable_eq α]

/-- `to_finset l` removes duplicates from the list `l` to produce a finset. -/
def to_finset (l : list α) : finset α := multiset.to_finset l

@[simp] theorem to_finset_val (l : list α) : l.to_finset.1 = (l.erase_dup : multiset α) := rfl

theorem to_finset_eq {l : list α} (n : nodup l) : @finset.mk α l n = l.to_finset :=
multiset.to_finset_eq n

@[simp] theorem mem_to_finset {a : α} {l : list α} : a ∈ l.to_finset ↔ a ∈ l :=
mem_erase_dup

@[simp] theorem to_finset_nil : to_finset (@nil α) = ∅ :=
rfl

@[simp] theorem to_finset_cons {a : α} {l : list α} : to_finset (a :: l) = insert a (to_finset l) :=
finset.eq_of_veq $ by by_cases h : a ∈ l; simp [finset.insert_val', multiset.erase_dup_cons, h]

theorem to_finset_surjective : function.surjective (to_finset : list α → finset α) :=
begin
  refine λ s, ⟨quotient.out' s.val, finset.ext $ λ x, _⟩,
  obtain ⟨l, hl⟩ := quot.exists_rep s.val,
  rw [list.mem_to_finset, finset.mem_def, ←hl],
  exact list.perm.mem_iff (quotient.mk_out l)
end

end list

namespace finset

/-! ### map -/
section map
open function

/-- When `f` is an embedding of `α` in `β` and `s` is a finset in `α`, then `s.map f` is the image
finset in `β`. The embedding condition guarantees that there are no duplicates in the image. -/
def map (f : α ↪ β) (s : finset α) : finset β :=
⟨s.1.map f, nodup_map f.2 s.2⟩

@[simp] theorem map_val (f : α ↪ β) (s : finset α) : (map f s).1 = s.1.map f := rfl

@[simp] theorem map_empty (f : α ↪ β) : (∅ : finset α).map f = ∅ := rfl

variables {f : α ↪ β} {s : finset α}

@[simp] theorem mem_map {b : β} : b ∈ s.map f ↔ ∃ a ∈ s, f a = b :=
mem_map.trans $ by simp only [exists_prop]; refl

theorem mem_map' (f : α ↪ β) {a} {s : finset α} : f a ∈ s.map f ↔ a ∈ s :=
mem_map_of_injective f.2

theorem mem_map_of_mem (f : α ↪ β) {a} {s : finset α} : a ∈ s → f a ∈ s.map f :=
(mem_map' _).2

@[simp, norm_cast] theorem coe_map (f : α ↪ β) (s : finset α) : (↑(s.map f) : set β) = f '' ↑s :=
set.ext $ λ x, mem_map.trans set.mem_image_iff_bex.symm

theorem coe_map_subset_range (f : α ↪ β) (s : finset α) : (↑(s.map f) : set β) ⊆ set.range f :=
calc ↑(s.map f) = f '' ↑s     : coe_map f s
            ... ⊆ set.range f : set.image_subset_range f ↑s

theorem map_to_finset [decidable_eq α] [decidable_eq β] {s : multiset α} :
  s.to_finset.map f = (s.map f).to_finset :=
ext $ λ _, by simp only [mem_map, multiset.mem_map, exists_prop, multiset.mem_to_finset]

@[simp] theorem map_refl : s.map (embedding.refl _) = s :=
ext $ λ _, by simpa only [mem_map, exists_prop] using exists_eq_right

theorem map_map {g : β ↪ γ} : (s.map f).map g = s.map (f.trans g) :=
eq_of_veq $ by simp only [map_val, multiset.map_map]; refl

theorem map_subset_map {s₁ s₂ : finset α} : s₁.map f ⊆ s₂.map f ↔ s₁ ⊆ s₂ :=
⟨λ h x xs, (mem_map' _).1 $ h $ (mem_map' f).2 xs,
 λ h, by simp [subset_def, map_subset_map h]⟩

theorem map_inj {s₁ s₂ : finset α} : s₁.map f = s₂.map f ↔ s₁ = s₂ :=
by simp only [subset.antisymm_iff, map_subset_map]

/-- Associate to an embedding `f` from `α` to `β` the embedding that maps a finset to its image
under `f`. -/
def map_embedding (f : α ↪ β) : finset α ↪ finset β := ⟨map f, λ s₁ s₂, map_inj.1⟩

@[simp] theorem map_embedding_apply : map_embedding f s = map f s := rfl

theorem map_filter {p : β → Prop} [decidable_pred p] :
  (s.map f).filter p = (s.filter (p ∘ f)).map f :=
ext $ λ b, by simp only [mem_filter, mem_map, exists_prop, and_assoc]; exact
⟨by rintro ⟨⟨x, h1, rfl⟩, h2⟩; exact ⟨x, h1, h2, rfl⟩,
by rintro ⟨x, h1, h2, rfl⟩; exact ⟨⟨x, h1, rfl⟩, h2⟩⟩

theorem map_union [decidable_eq α] [decidable_eq β]
  {f : α ↪ β} (s₁ s₂ : finset α) : (s₁ ∪ s₂).map f = s₁.map f ∪ s₂.map f :=
ext $ λ _, by simp only [mem_map, mem_union, exists_prop, or_and_distrib_right, exists_or_distrib]

theorem map_inter [decidable_eq α] [decidable_eq β]
  {f : α ↪ β} (s₁ s₂ : finset α) : (s₁ ∩ s₂).map f = s₁.map f ∩ s₂.map f :=
ext $ λ b, by simp only [mem_map, mem_inter, exists_prop]; exact
⟨by rintro ⟨a, ⟨m₁, m₂⟩, rfl⟩; exact ⟨⟨a, m₁, rfl⟩, ⟨a, m₂, rfl⟩⟩,
by rintro ⟨⟨a, m₁, e⟩, ⟨a', m₂, rfl⟩⟩; cases f.2 e; exact ⟨_, ⟨m₁, m₂⟩, rfl⟩⟩

@[simp] theorem map_singleton (f : α ↪ β) (a : α) : map f {a} = {f a} :=
ext $ λ _, by simp only [mem_map, mem_singleton, exists_prop, exists_eq_left]; exact eq_comm

@[simp] theorem map_insert [decidable_eq α] [decidable_eq β]
  (f : α ↪ β) (a : α) (s : finset α) :
  (insert a s).map f = insert (f a) (s.map f) :=
by simp only [insert_eq, map_union, map_singleton]

@[simp] theorem map_eq_empty : s.map f = ∅ ↔ s = ∅ :=
⟨λ h, eq_empty_of_forall_not_mem $
 λ a m, ne_empty_of_mem (mem_map_of_mem _ m) h, λ e, e.symm ▸ rfl⟩

lemma attach_map_val {s : finset α} : s.attach.map (embedding.subtype _) = s :=
eq_of_veq $ by rw [map_val, attach_val]; exact attach_map_val _

lemma nonempty.map (h : s.nonempty) (f : α ↪ β) : (s.map f).nonempty :=
let ⟨a, ha⟩ := h in ⟨f a, (mem_map' f).mpr ha⟩

end map

lemma range_add_one' (n : ℕ) :
  range (n + 1) = insert 0 ((range n).map ⟨λi, i + 1, assume i j, nat.succ.inj⟩) :=
by ext (⟨⟩ | ⟨n⟩); simp [nat.succ_eq_add_one, nat.zero_lt_succ n]

/-! ### image -/
section image
variables [decidable_eq β]

/-- `image f s` is the forward image of `s` under `f`. -/
def image (f : α → β) (s : finset α) : finset β := (s.1.map f).to_finset

@[simp] theorem image_val (f : α → β) (s : finset α) : (image f s).1 = (s.1.map f).erase_dup := rfl

@[simp] theorem image_empty (f : α → β) : (∅ : finset α).image f = ∅ := rfl

variables {f : α → β} {s : finset α}

@[simp] theorem mem_image {b : β} : b ∈ s.image f ↔ ∃ a ∈ s, f a = b :=
by simp only [mem_def, image_val, mem_erase_dup, multiset.mem_map, exists_prop]

theorem mem_image_of_mem (f : α → β) {a} {s : finset α} (h : a ∈ s) : f a ∈ s.image f :=
mem_image.2 ⟨_, h, rfl⟩

lemma filter_mem_image_eq_image (f : α → β) (s : finset α) (t : finset β) (h : ∀ x ∈ s, f x ∈ t) :
  t.filter (λ y, y ∈ s.image f) = s.image f :=
by { ext, rw [mem_filter, mem_image],
     simp only [and_imp, exists_prop, and_iff_right_iff_imp, exists_imp_distrib],
     rintros x xel rfl, exact h _ xel }

lemma fiber_nonempty_iff_mem_image (f : α → β) (s : finset α) (y : β) :
  (s.filter (λ x, f x = y)).nonempty ↔ y ∈ s.image f :=
by simp [finset.nonempty]

@[simp, norm_cast] lemma coe_image {f : α → β} : ↑(s.image f) = f '' ↑s :=
set.ext $ λ _, mem_image.trans set.mem_image_iff_bex.symm

lemma nonempty.image (h : s.nonempty) (f : α → β) : (s.image f).nonempty :=
let ⟨a, ha⟩ := h in ⟨f a, mem_image_of_mem f ha⟩

theorem image_to_finset [decidable_eq α] {s : multiset α} :
  s.to_finset.image f = (s.map f).to_finset :=
ext $ λ _, by simp only [mem_image, multiset.mem_to_finset, exists_prop, multiset.mem_map]

theorem image_val_of_inj_on (H : ∀x∈s, ∀y∈s, f x = f y → x = y) : (image f s).1 = s.1.map f :=
multiset.erase_dup_eq_self.2 (nodup_map_on H s.2)

@[simp]
theorem image_id [decidable_eq α] : s.image id = s :=
ext $ λ _, by simp only [mem_image, exists_prop, id, exists_eq_right]

theorem image_image [decidable_eq γ] {g : β → γ} : (s.image f).image g = s.image (g ∘ f) :=
eq_of_veq $ by simp only [image_val, erase_dup_map_erase_dup_eq, multiset.map_map]

theorem image_subset_image {s₁ s₂ : finset α} (h : s₁ ⊆ s₂) : s₁.image f ⊆ s₂.image f :=
by simp only [subset_def, image_val, subset_erase_dup', erase_dup_subset',
  multiset.map_subset_map h]

theorem image_subset_iff {s : finset α} {t : finset β} {f : α → β} :
  s.image f ⊆ t ↔ ∀ x ∈ s, f x ∈ t :=
calc s.image f ⊆ t ↔ f '' ↑s ⊆ ↑t : by norm_cast
               ... ↔ _ : set.image_subset_iff

theorem image_mono (f : α → β) : monotone (finset.image f) := λ _ _, image_subset_image

theorem coe_image_subset_range : ↑(s.image f) ⊆ set.range f :=
calc ↑(s.image f) = f '' ↑s     : coe_image
              ... ⊆ set.range f : set.image_subset_range f ↑s

theorem image_filter {p : β → Prop} [decidable_pred p] :
  (s.image f).filter p = (s.filter (p ∘ f)).image f :=
ext $ λ b, by simp only [mem_filter, mem_image, exists_prop]; exact
⟨by rintro ⟨⟨x, h1, rfl⟩, h2⟩; exact ⟨x, ⟨h1, h2⟩, rfl⟩,
 by rintro ⟨x, ⟨h1, h2⟩, rfl⟩; exact ⟨⟨x, h1, rfl⟩, h2⟩⟩

theorem image_union [decidable_eq α] {f : α → β} (s₁ s₂ : finset α) :
  (s₁ ∪ s₂).image f = s₁.image f ∪ s₂.image f :=
ext $ λ _, by simp only [mem_image, mem_union, exists_prop, or_and_distrib_right,
  exists_or_distrib]

theorem image_inter [decidable_eq α] (s₁ s₂ : finset α) (hf : ∀x y, f x = f y → x = y) :
  (s₁ ∩ s₂).image f = s₁.image f ∩ s₂.image f :=
ext $ by simp only [mem_image, exists_prop, mem_inter]; exact λ b,
⟨λ ⟨a, ⟨m₁, m₂⟩, e⟩, ⟨⟨a, m₁, e⟩, ⟨a, m₂, e⟩⟩,
 λ ⟨⟨a, m₁, e₁⟩, ⟨a', m₂, e₂⟩⟩, ⟨a, ⟨m₁, hf _ _ (e₂.trans e₁.symm) ▸ m₂⟩, e₁⟩⟩.

@[simp] theorem image_singleton (f : α → β) (a : α) : image f {a} = {f a} :=
ext $ λ x, by simpa only [mem_image, exists_prop, mem_singleton, exists_eq_left] using eq_comm

@[simp] theorem image_insert [decidable_eq α] (f : α → β) (a : α) (s : finset α) :
  (insert a s).image f = insert (f a) (s.image f) :=
by simp only [insert_eq, image_singleton, image_union]

@[simp] theorem image_eq_empty : s.image f = ∅ ↔ s = ∅ :=
⟨λ h, eq_empty_of_forall_not_mem $
 λ a m, ne_empty_of_mem (mem_image_of_mem _ m) h, λ e, e.symm ▸ rfl⟩

lemma attach_image_val [decidable_eq α] {s : finset α} : s.attach.image subtype.val = s :=
eq_of_veq $ by rw [image_val, attach_val, multiset.attach_map_val, erase_dup_eq_self]

@[simp] lemma attach_insert [decidable_eq α] {a : α} {s : finset α} :
  attach (insert a s) = insert (⟨a, mem_insert_self a s⟩ : {x // x ∈ insert a s})
    ((attach s).image (λx, ⟨x.1, mem_insert_of_mem x.2⟩)) :=
ext $ λ ⟨x, hx⟩, ⟨or.cases_on (mem_insert.1 hx)
  (λ h : x = a, λ _, mem_insert.2 $ or.inl $ subtype.eq h)
  (λ h : x ∈ s, λ _, mem_insert_of_mem $ mem_image.2 $ ⟨⟨x, h⟩, mem_attach _ _, subtype.eq rfl⟩),
λ _, finset.mem_attach _ _⟩

theorem map_eq_image (f : α ↪ β) (s : finset α) : s.map f = s.image f :=
eq_of_veq $ (multiset.erase_dup_eq_self.2 (s.map f).2).symm

lemma image_const {s : finset α} (h : s.nonempty) (b : β) : s.image (λa, b) = singleton b :=
ext $ assume b', by simp only [mem_image, exists_prop, exists_and_distrib_right,
  h.bex, true_and, mem_singleton, eq_comm]

/--
Because `finset.image` requires a `decidable_eq` instances for the target type,
we can only construct a `functor finset` when working classically.
-/
instance [Π P, decidable P] : functor finset :=
{ map := λ α β f s, s.image f, }

instance [Π P, decidable P] : is_lawful_functor finset :=
{ id_map := λ α x, image_id,
  comp_map := λ α β γ f g s, image_image.symm, }


/-- Given a finset `s` and a predicate `p`, `s.subtype p` is the finset of `subtype p` whose
elements belong to `s`.  -/
protected def subtype {α} (p : α → Prop) [decidable_pred p] (s : finset α) : finset (subtype p) :=
(s.filter p).attach.map ⟨λ x, ⟨x.1, (finset.mem_filter.1 x.2).2⟩,
λ x y H, subtype.eq $ subtype.mk.inj H⟩

@[simp] lemma mem_subtype {p : α → Prop} [decidable_pred p] {s : finset α} :
  ∀{a : subtype p}, a ∈ s.subtype p ↔ (a : α) ∈ s
| ⟨a, ha⟩ := by simp [finset.subtype, ha]

lemma subtype_eq_empty {p : α → Prop} [decidable_pred p] {s : finset α} :
  s.subtype p = ∅ ↔ ∀ x, p x → x ∉ s :=
by simp [ext_iff, subtype.forall, subtype.coe_mk]; refl

/-- `s.subtype p` converts back to `s.filter p` with
`embedding.subtype`. -/
@[simp] lemma subtype_map (p : α → Prop) [decidable_pred p] :
  (s.subtype p).map (function.embedding.subtype _) = s.filter p :=
begin
  ext x,
  rw mem_map,
  change (∃ a : {x // p x}, ∃ H, (a : α) = x) ↔ _,
  split,
  { rintros ⟨y, hy, hyval⟩,
    rw [mem_subtype, hyval] at hy,
    rw mem_filter,
    use hy,
    rw ← hyval,
    use y.property },
  { intro hx,
    rw mem_filter at hx,
    use ⟨⟨x, hx.2⟩, mem_subtype.2 hx.1, rfl⟩ }
end

/-- If all elements of a `finset` satisfy the predicate `p`,
`s.subtype p` converts back to `s` with `embedding.subtype`. -/
lemma subtype_map_of_mem {p : α → Prop} [decidable_pred p] (h : ∀ x ∈ s, p x) :
  (s.subtype p).map (function.embedding.subtype _) = s :=
by rw [subtype_map, filter_true_of_mem h]

/-- If a `finset` of a subtype is converted to the main type with
`embedding.subtype`, all elements of the result have the property of
the subtype. -/
lemma property_of_mem_map_subtype {p : α → Prop} (s : finset {x // p x}) {a : α}
    (h : a ∈ s.map (function.embedding.subtype _)) : p a :=
begin
  rcases mem_map.1 h with ⟨x, hx, rfl⟩,
  exact x.2
end

/-- If a `finset` of a subtype is converted to the main type with
`embedding.subtype`, the result does not contain any value that does
not satisfy the property of the subtype. -/
lemma not_mem_map_subtype_of_not_property {p : α → Prop} (s : finset {x // p x})
    {a : α} (h : ¬ p a) : a ∉ (s.map (function.embedding.subtype _)) :=
mt s.property_of_mem_map_subtype h

/-- If a `finset` of a subtype is converted to the main type with
`embedding.subtype`, the result is a subset of the set giving the
subtype. -/
lemma map_subtype_subset {t : set α} (s : finset t) :
    ↑(s.map (function.embedding.subtype _)) ⊆ t :=
begin
  intros a ha,
  rw mem_coe at ha,
  convert property_of_mem_map_subtype s ha
end

lemma subset_image_iff {f : α → β}
  {s : finset β} {t : set α} : ↑s ⊆ f '' t ↔ ∃s' : finset α, ↑s' ⊆ t ∧ s'.image f = s :=
begin
  classical,
  split, swap,
  { rintro ⟨s, hs, rfl⟩, rw [coe_image], exact set.image_subset f hs },
  intro h, induction s using finset.induction with a s has ih h,
  { refine ⟨∅, set.empty_subset _, _⟩,
    convert finset.image_empty _ },
  rw [finset.coe_insert, set.insert_subset] at h,
  rcases ih h.2 with ⟨s', hst, hsi⟩,
  rcases h.1 with ⟨x, hxt, rfl⟩,
  refine ⟨insert x s', _, _⟩,
  { rw [finset.coe_insert, set.insert_subset], exact ⟨hxt, hst⟩ },
  rw [finset.image_insert, hsi],
  congr
end

end image
end finset

theorem multiset.to_finset_map [decidable_eq α] [decidable_eq β] (f : α → β) (m : multiset α) :
  (m.map f).to_finset = m.to_finset.image f :=
finset.val_inj.1 (multiset.erase_dup_map_erase_dup_eq _ _).symm

namespace finset

/-! ### card -/
section card

/-- `card s` is the cardinality (number of elements) of `s`. -/
def card (s : finset α) : nat := s.1.card

theorem card_def (s : finset α) : s.card = s.1.card := rfl

@[simp] lemma card_mk {m nodup} : (⟨m, nodup⟩ : finset α).card = m.card := rfl

@[simp] theorem card_empty : card (∅ : finset α) = 0 := rfl

@[simp] theorem card_eq_zero {s : finset α} : card s = 0 ↔ s = ∅ :=
card_eq_zero.trans val_eq_zero

theorem card_pos {s : finset α} : 0 < card s ↔ s.nonempty :=
pos_iff_ne_zero.trans $ (not_congr card_eq_zero).trans nonempty_iff_ne_empty.symm

theorem card_ne_zero_of_mem {s : finset α} {a : α} (h : a ∈ s) : card s ≠ 0 :=
(not_congr card_eq_zero).2 (ne_empty_of_mem h)

theorem card_eq_one {s : finset α} : s.card = 1 ↔ ∃ a, s = {a} :=
by cases s; simp only [multiset.card_eq_one, finset.card, ← val_inj, singleton_val]

@[simp] theorem card_insert_of_not_mem [decidable_eq α]
  {a : α} {s : finset α} (h : a ∉ s) : card (insert a s) = card s + 1 :=
by simpa only [card_cons, card, insert_val] using
congr_arg multiset.card (ndinsert_of_not_mem h)

theorem card_insert_of_mem [decidable_eq α] {a : α} {s : finset α}
  (h : a ∈ s) : card (insert a s) = card s := by rw insert_eq_of_mem h

theorem card_insert_le [decidable_eq α] (a : α) (s : finset α) : card (insert a s) ≤ card s + 1 :=
by by_cases a ∈ s; [{rw [insert_eq_of_mem h], apply nat.le_add_right},
rw [card_insert_of_not_mem h]]

@[simp] theorem card_singleton (a : α) : card ({a} : finset α) = 1 := card_singleton _

lemma card_singleton_inter [decidable_eq α] {x : α} {s : finset α} : ({x} ∩ s).card ≤ 1 :=
begin
  cases (finset.decidable_mem x s),
  { simp [finset.singleton_inter_of_not_mem h] },
  { simp [finset.singleton_inter_of_mem h] },
end

theorem card_erase_of_mem [decidable_eq α] {a : α} {s : finset α} :
  a ∈ s → card (erase s a) = pred (card s) := card_erase_of_mem

theorem card_erase_lt_of_mem [decidable_eq α] {a : α} {s : finset α} :
  a ∈ s → card (erase s a) < card s := card_erase_lt_of_mem

theorem card_erase_le [decidable_eq α] {a : α} {s : finset α} :
  card (erase s a) ≤ card s := card_erase_le

theorem pred_card_le_card_erase [decidable_eq α] {a : α} {s : finset α} :
  card s - 1 ≤ card (erase s a) :=
begin
  by_cases h : a ∈ s,
  { rw [card_erase_of_mem h], refl },
  { rw [erase_eq_of_not_mem h], apply nat.sub_le }
end

@[simp] theorem card_range (n : ℕ) : card (range n) = n := card_range n

@[simp] theorem card_attach {s : finset α} : card (attach s) = card s := multiset.card_attach

end card
end finset

theorem multiset.to_finset_card_le [decidable_eq α] (m : multiset α) : m.to_finset.card ≤ m.card :=
card_le_of_le (erase_dup_le _)

theorem list.to_finset_card_le [decidable_eq α] (l : list α) : l.to_finset.card ≤ l.length :=
multiset.to_finset_card_le ⟦l⟧

namespace finset
section card

theorem card_image_le [decidable_eq β] {f : α → β} {s : finset α} : card (image f s) ≤ card s :=
by simpa only [card_map] using (s.1.map f).to_finset_card_le

theorem card_image_of_inj_on [decidable_eq β] {f : α → β} {s : finset α}
  (H : ∀x∈s, ∀y∈s, f x = f y → x = y) : card (image f s) = card s :=
by simp only [card, image_val_of_inj_on H, card_map]

theorem card_image_of_injective [decidable_eq β] {f : α → β} (s : finset α)
  (H : function.injective f) : card (image f s) = card s :=
card_image_of_inj_on $ λ x _ y _ h, H h

lemma fiber_card_ne_zero_iff_mem_image (s : finset α) (f : α → β) [decidable_eq β] (y : β) :
  (s.filter (λ x, f x = y)).card ≠ 0 ↔ y ∈ s.image f :=
by { rw [←zero_lt_iff_ne_zero, card_pos, fiber_nonempty_iff_mem_image] }

@[simp] lemma card_map {α β} (f : α ↪ β) {s : finset α} : (s.map f).card = s.card :=
multiset.card_map _ _

lemma card_eq_of_bijective {s : finset α} {n : ℕ}
  (f : ∀i, i < n → α)
  (hf : ∀a∈s, ∃i, ∃h:i<n, f i h = a) (hf' : ∀i (h : i < n), f i h ∈ s)
  (f_inj : ∀i j (hi : i < n) (hj : j < n), f i hi = f j hj → i = j) :
  card s = n :=
begin
  classical,
  have : ∀ (a : α), a ∈ s ↔ ∃i (hi : i ∈ range n), f i (mem_range.1 hi) = a,
    from assume a, ⟨assume ha, let ⟨i, hi, eq⟩ := hf a ha in ⟨i, mem_range.2 hi, eq⟩,
      assume ⟨i, hi, eq⟩, eq ▸ hf' i (mem_range.1 hi)⟩,
  have : s = ((range n).attach.image $ λi, f i.1 (mem_range.1 i.2)),
    by simpa only [ext_iff, mem_image, exists_prop, subtype.exists, mem_attach, true_and],
  calc card s = card ((range n).attach.image $ λi, f i.1 (mem_range.1 i.2)) :
      by rw [this]
    ... = card ((range n).attach) :
      card_image_of_injective _ $ assume ⟨i, hi⟩ ⟨j, hj⟩ eq,
        subtype.eq $ f_inj i j (mem_range.1 hi) (mem_range.1 hj) eq
    ... = card (range n) : card_attach
    ... = n : card_range n
end

lemma card_eq_succ [decidable_eq α] {s : finset α} {n : ℕ} :
  s.card = n + 1 ↔ (∃a t, a ∉ t ∧ insert a t = s ∧ card t = n) :=
iff.intro
  (assume eq,
    have 0 < card s, from eq.symm ▸ nat.zero_lt_succ _,
    let ⟨a, has⟩ := card_pos.mp this in
    ⟨a, s.erase a, s.not_mem_erase a, insert_erase has,
      by simp only [eq, card_erase_of_mem has, pred_succ]⟩)
  (assume ⟨a, t, hat, s_eq, n_eq⟩, s_eq ▸ n_eq ▸ card_insert_of_not_mem hat)

theorem card_le_of_subset {s t : finset α} : s ⊆ t → card s ≤ card t :=
multiset.card_le_of_le ∘ val_le_iff.mpr

theorem eq_of_subset_of_card_le {s t : finset α} (h : s ⊆ t) (h₂ : card t ≤ card s) : s = t :=
eq_of_veq $ multiset.eq_of_le_of_card_le (val_le_iff.mpr h) h₂

lemma card_lt_card {s t : finset α} (h : s ⊂ t) : s.card < t.card :=
card_lt_of_lt (val_lt_iff.2 h)

lemma card_le_card_of_inj_on {s : finset α} {t : finset β}
  (f : α → β) (hf : ∀a∈s, f a ∈ t) (f_inj : ∀a₁∈s, ∀a₂∈s, f a₁ = f a₂ → a₁ = a₂) :
  card s ≤ card t :=
begin
  classical,
  calc card s = card (s.image f) : by rw [card_image_of_inj_on f_inj]
    ... ≤ card t : card_le_of_subset $
      assume x hx, match x, finset.mem_image.1 hx with _, ⟨a, ha, rfl⟩ := hf a ha end
end

/--
If there are more pigeons than pigeonholes, then there are two pigeons
in the same pigeonhole.
-/
lemma exists_ne_map_eq_of_card_lt_of_maps_to {s : finset α} {t : finset β} (hc : t.card < s.card)
  {f : α → β} (hf : ∀ a ∈ s, f a ∈ t) :
  ∃ (x ∈ s) (y ∈ s), x ≠ y ∧ f x = f y :=
begin
  classical, by_contra hz, push_neg at hz,
  refine hc.not_le (card_le_card_of_inj_on f hf _),
  intros x hx y hy, contrapose, exact hz x hx y hy,
end

lemma card_le_of_inj_on {n} {s : finset α}
  (f : ℕ → α) (hf : ∀i<n, f i ∈ s) (f_inj : ∀i j, i<n → j<n → f i = f j → i = j) : n ≤ card s :=
calc n = card (range n) : (card_range n).symm
  ... ≤ card s : card_le_card_of_inj_on f
    (by simpa only [mem_range])
    (by simp only [mem_range]; exact assume a₁ h₁ a₂ h₂, f_inj a₁ a₂ h₁ h₂)

/-- Suppose that, given objects defined on all strict subsets of any finset `s`, one knows how to
define an object on `s`. Then one can inductively define an object on all finsets, starting from
the empty set and iterating. This can be used either to define data, or to prove properties. -/
@[elab_as_eliminator] def strong_induction_on {p : finset α → Sort*} :
  ∀ (s : finset α), (∀s, (∀t ⊂ s, p t) → p s) → p s
| ⟨s, nd⟩ ih := multiset.strong_induction_on s
  (λ s IH nd, ih ⟨s, nd⟩ (λ ⟨t, nd'⟩ ss, IH t (val_lt_iff.2 ss) nd')) nd

@[elab_as_eliminator] lemma case_strong_induction_on [decidable_eq α] {p : finset α → Prop}
  (s : finset α) (h₀ : p ∅) (h₁ : ∀ a s, a ∉ s → (∀t ⊆ s, p t) → p (insert a s)) : p s :=
finset.strong_induction_on s $ λ s,
finset.induction_on s (λ _, h₀) $ λ a s n _ ih, h₁ a s n $
λ t ss, ih _ (lt_of_le_of_lt ss (ssubset_insert n) : t < _)

lemma card_congr {s : finset α} {t : finset β} (f : Π a ∈ s, β)
  (h₁ : ∀ a ha, f a ha ∈ t) (h₂ : ∀ a b ha hb, f a ha = f b hb → a = b)
  (h₃ : ∀ b ∈ t, ∃ a ha, f a ha = b) : s.card = t.card :=
by haveI := classical.prop_decidable; exact
calc s.card = s.attach.card : card_attach.symm
... = (s.attach.image (λ (a : {a // a ∈ s}), f a.1 a.2)).card :
  eq.symm (card_image_of_injective _ (λ a b h, subtype.eq (h₂ _ _ _ _ h)))
... = t.card : congr_arg card (finset.ext $ λ b,
    ⟨λ h, let ⟨a, ha₁, ha₂⟩ := mem_image.1 h in ha₂ ▸ h₁ _ _,
      λ h, let ⟨a, ha₁, ha₂⟩ := h₃ b h in mem_image.2 ⟨⟨a, ha₁⟩, by simp [ha₂]⟩⟩)

lemma card_union_add_card_inter [decidable_eq α] (s t : finset α) :
  (s ∪ t).card + (s ∩ t).card = s.card + t.card :=
finset.induction_on t (by simp) $ λ a r har, by by_cases a ∈ s; simp *; cc

lemma card_union_le [decidable_eq α] (s t : finset α) :
  (s ∪ t).card ≤ s.card + t.card :=
card_union_add_card_inter s t ▸ le_add_right _ _

lemma card_union_eq [decidable_eq α] {s t : finset α} (h : disjoint s t) :
  (s ∪ t).card = s.card + t.card :=
begin
  rw [← card_union_add_card_inter],
  convert (add_zero _).symm, rw [card_eq_zero], rwa [disjoint_iff] at h
end

lemma surj_on_of_inj_on_of_card_le {s : finset α} {t : finset β}
  (f : Π a ∈ s, β) (hf : ∀ a ha, f a ha ∈ t)
  (hinj : ∀ a₁ a₂ ha₁ ha₂, f a₁ ha₁ = f a₂ ha₂ → a₁ = a₂)
  (hst : card t ≤ card s) :
  (∀ b ∈ t, ∃ a ha, b = f a ha) :=
by haveI := classical.dec_eq β; exact
λ b hb,
  have h : card (image (λ (a : {a // a ∈ s}), f a a.prop) (attach s)) = card s,
    from @card_attach _ s ▸ card_image_of_injective _
      (λ ⟨a₁, ha₁⟩ ⟨a₂, ha₂⟩ h, subtype.eq $ hinj _ _ _ _ h),
  have h₁ : image (λ a : {a // a ∈ s}, f a a.prop) s.attach = t :=
  eq_of_subset_of_card_le (λ b h, let ⟨a, ha₁, ha₂⟩ := mem_image.1 h in
    ha₂ ▸ hf _ _) (by simp [hst, h]),
begin
  rw ← h₁ at hb,
  rcases mem_image.1 hb with ⟨a, ha₁, ha₂⟩,
  exact ⟨a, a.2, ha₂.symm⟩,
end

open function

lemma inj_on_of_surj_on_of_card_le {s : finset α} {t : finset β}
  (f : Π a ∈ s, β) (hf : ∀ a ha, f a ha ∈ t)
  (hsurj : ∀ b ∈ t, ∃ a ha, b = f a ha)
  (hst : card s ≤ card t)
  ⦃a₁ a₂⦄ (ha₁ : a₁ ∈ s) (ha₂ : a₂ ∈ s)
  (ha₁a₂: f a₁ ha₁ = f a₂ ha₂) : a₁ = a₂ :=
by haveI : inhabited {x // x ∈ s} := ⟨⟨a₁, ha₁⟩⟩; exact
let f' : {x // x ∈ s} → {x // x ∈ t} := λ x, ⟨f x.1 x.2, hf x.1 x.2⟩ in
let g : {x // x ∈ t} → {x // x ∈ s} :=
  @surj_inv _ _ f'
    (λ x, let ⟨y, hy₁, hy₂⟩ := hsurj x.1 x.2 in ⟨⟨y, hy₁⟩, subtype.eq hy₂.symm⟩) in
have hg : injective g, from function.injective_surj_inv _,
have hsg : surjective g, from λ x,
  let ⟨y, hy⟩ := surj_on_of_inj_on_of_card_le (λ (x : {x // x ∈ t}) (hx : x ∈ t.attach), g x)
    (λ x _, show (g x) ∈ s.attach, from mem_attach _ _)
    (λ x y _ _ hxy, hg hxy) (by simpa) x (mem_attach _ _) in
  ⟨y, hy.snd.symm⟩,
have hif : injective f',
  from (left_inverse_of_surjective_of_right_inverse hsg
      (right_inverse_surj_inv _)).injective,
subtype.ext_iff_val.1 (@hif ⟨a₁, ha₁⟩ ⟨a₂, ha₂⟩ (subtype.eq ha₁a₂))

end card

/-! ### bind -/
section bind
variables [decidable_eq β] {s : finset α} {t : α → finset β}

/-- `bind s t` is the union of `t x` over `x ∈ s` -/
protected def bind (s : finset α) (t : α → finset β) : finset β :=
(s.1.bind (λ a, (t a).1)).to_finset

@[simp] theorem bind_val (s : finset α) (t : α → finset β) :
  (s.bind t).1 = (s.1.bind (λ a, (t a).1)).erase_dup := rfl

@[simp] theorem bind_empty : finset.bind ∅ t = ∅ := rfl

@[simp] theorem mem_bind {b : β} : b ∈ s.bind t ↔ ∃a∈s, b ∈ t a :=
by simp only [mem_def, bind_val, mem_erase_dup, mem_bind, exists_prop]

@[simp] theorem bind_insert [decidable_eq α] {a : α} : (insert a s).bind t = t a ∪ s.bind t :=
ext $ λ x, by simp only [mem_bind, exists_prop, mem_union, mem_insert,
  or_and_distrib_right, exists_or_distrib, exists_eq_left]
-- ext $ λ x, by simp [or_and_distrib_right, exists_or_distrib]

@[simp] lemma singleton_bind {a : α} : finset.bind {a} t = t a :=
begin
  classical,
  rw [← insert_emptyc_eq, bind_insert, bind_empty, union_empty]
end

theorem bind_inter (s : finset α) (f : α → finset β) (t : finset β) :
  s.bind f ∩ t = s.bind (λ x, f x ∩ t) :=
begin
  ext x,
  simp only [mem_bind, mem_inter],
  tauto
end

theorem inter_bind (t : finset β) (s : finset α) (f : α → finset β) :
  t ∩ s.bind f = s.bind (λ x, t ∩ f x) :=
by rw [inter_comm, bind_inter]; simp [inter_comm]

theorem image_bind [decidable_eq γ] {f : α → β} {s : finset α} {t : β → finset γ} :
  (s.image f).bind t = s.bind (λa, t (f a)) :=
by haveI := classical.dec_eq α; exact
finset.induction_on s rfl (λ a s has ih,
  by simp only [image_insert, bind_insert, ih])

theorem bind_image [decidable_eq γ] {s : finset α} {t : α → finset β} {f : β → γ} :
  (s.bind t).image f = s.bind (λa, (t a).image f) :=
by haveI := classical.dec_eq α; exact
finset.induction_on s rfl (λ a s has ih,
  by simp only [bind_insert, image_union, ih])

theorem bind_to_finset [decidable_eq α] (s : multiset α) (t : α → multiset β) :
  (s.bind t).to_finset = s.to_finset.bind (λa, (t a).to_finset) :=
ext $ λ x, by simp only [multiset.mem_to_finset, mem_bind, multiset.mem_bind, exists_prop]

lemma bind_mono {t₁ t₂ : α → finset β} (h : ∀a∈s, t₁ a ⊆ t₂ a) : s.bind t₁ ⊆ s.bind t₂ :=
have ∀b a, a ∈ s → b ∈ t₁ a → (∃ (a : α), a ∈ s ∧ b ∈ t₂ a),
  from assume b a ha hb, ⟨a, ha, finset.mem_of_subset (h a ha) hb⟩,
by simpa only [subset_iff, mem_bind, exists_imp_distrib, and_imp, exists_prop]

lemma bind_subset_bind_of_subset_left {α : Type*} {s₁ s₂ : finset α}
  (t : α → finset β) (h : s₁ ⊆ s₂) : s₁.bind t ⊆ s₂.bind t :=
begin
  intro x,
  simp only [and_imp, mem_bind, exists_prop],
  exact Exists.imp (λ a ha, ⟨h ha.1, ha.2⟩)
end

lemma bind_singleton {f : α → β} : s.bind (λa, {f a}) = s.image f :=
ext $ λ x, by simp only [mem_bind, mem_image, mem_singleton, eq_comm]

@[simp] lemma bind_singleton_eq_self [decidable_eq α] :
  s.bind (singleton : α → finset α) = s :=
by { rw bind_singleton, exact image_id }

lemma bind_filter_eq_of_maps_to [decidable_eq α] {s : finset α} {t : finset β} {f : α → β}
  (h : ∀ x ∈ s, f x ∈ t) :
  t.bind (λa, s.filter $ (λc, f c = a)) = s :=
begin
  ext b,
  suffices : (∃ a ∈ t, b ∈ s ∧ f b = a) ↔ b ∈ s, by simpa,
  exact ⟨λ ⟨a, ha, hb, hab⟩, hb, λ hb, ⟨f b, h b hb, hb, rfl⟩⟩
end

lemma image_bind_filter_eq [decidable_eq α] (s : finset β) (g : β → α) :
  (s.image g).bind (λa, s.filter $ (λc, g c = a)) = s :=
bind_filter_eq_of_maps_to (λ x, mem_image_of_mem g)

end bind

/-! ### prod -/
section prod
variables {s : finset α} {t : finset β}

/-- `product s t` is the set of pairs `(a, b)` such that `a ∈ s` and `b ∈ t`. -/
protected def product (s : finset α) (t : finset β) : finset (α × β) := ⟨_, nodup_product s.2 t.2⟩

@[simp] theorem product_val : (s.product t).1 = s.1.product t.1 := rfl

@[simp] theorem mem_product {p : α × β} : p ∈ s.product t ↔ p.1 ∈ s ∧ p.2 ∈ t := mem_product

theorem subset_product [decidable_eq α] [decidable_eq β] {s : finset (α × β)} :
  s ⊆ (s.image prod.fst).product (s.image prod.snd) :=
λ p hp, mem_product.2 ⟨mem_image_of_mem _ hp, mem_image_of_mem _ hp⟩

theorem product_eq_bind [decidable_eq α] [decidable_eq β] (s : finset α) (t : finset β) :
 s.product t = s.bind (λa, t.image $ λb, (a, b)) :=
ext $ λ ⟨x, y⟩, by simp only [mem_product, mem_bind, mem_image, exists_prop, prod.mk.inj_iff,
  and.left_comm, exists_and_distrib_left, exists_eq_right, exists_eq_left]

@[simp] theorem card_product (s : finset α) (t : finset β) : card (s.product t) = card s * card t :=
multiset.card_product _ _

theorem filter_product (p : α → Prop) (q : β → Prop) [decidable_pred p] [decidable_pred q] :
  (s.product t).filter (λ (x : α × β), p x.1 ∧ q x.2) = (s.filter p).product (t.filter q) :=
by { ext ⟨a, b⟩, simp only [mem_filter, mem_product], finish, }

lemma filter_product_card (s : finset α) (t : finset β)
  (p : α → Prop) (q : β → Prop) [decidable_pred p] [decidable_pred q] :
  ((s.product t).filter (λ (x : α × β), p x.1 ↔ q x.2)).card =
  (s.filter p).card * (t.filter q).card + (s.filter (not ∘ p)).card * (t.filter (not ∘ q)).card :=
begin
  classical,
  rw [← card_product, ← card_product, ← filter_product, ← filter_product, ← card_union_eq],
  { apply congr_arg, ext ⟨a, b⟩, simp only [filter_union_right, mem_filter, mem_product],
    split; intros; finish, },
  { rw disjoint_iff, change _ ∩ _ = ∅, ext ⟨a, b⟩, rw mem_inter, finish, },
end

end prod

/-! ### sigma -/
section sigma
variables {σ : α → Type*} {s : finset α} {t : Πa, finset (σ a)}

/-- `sigma s t` is the set of dependent pairs `⟨a, b⟩` such that `a ∈ s` and `b ∈ t a`. -/
protected def sigma (s : finset α) (t : Πa, finset (σ a)) : finset (Σa, σ a) :=
⟨_, nodup_sigma s.2 (λ a, (t a).2)⟩

@[simp] theorem mem_sigma {p : sigma σ} : p ∈ s.sigma t ↔ p.1 ∈ s ∧ p.2 ∈ t (p.1) := mem_sigma

theorem sigma_mono {s₁ s₂ : finset α} {t₁ t₂ : Πa, finset (σ a)}
  (H1 : s₁ ⊆ s₂) (H2 : ∀a, t₁ a ⊆ t₂ a) : s₁.sigma t₁ ⊆ s₂.sigma t₂ :=
λ ⟨x, sx⟩ H, let ⟨H3, H4⟩ := mem_sigma.1 H in mem_sigma.2 ⟨H1 H3, H2 x H4⟩

theorem sigma_eq_bind [decidable_eq (Σ a, σ a)] (s : finset α)
  (t : Πa, finset (σ a)) :
  s.sigma t = s.bind (λa, (t a).map $ function.embedding.sigma_mk a) :=
by { ext ⟨x, y⟩, simp [and.left_comm] }

end sigma

/-! ### disjoint -/
section disjoint
variable [decidable_eq α]

theorem disjoint_left {s t : finset α} : disjoint s t ↔ ∀ {a}, a ∈ s → a ∉ t :=
by simp only [_root_.disjoint, inf_eq_inter, le_iff_subset, subset_iff, mem_inter, not_and,
  and_imp]; refl

theorem disjoint_val {s t : finset α} : disjoint s t ↔ s.1.disjoint t.1 :=
disjoint_left

theorem disjoint_iff_inter_eq_empty {s t : finset α} : disjoint s t ↔ s ∩ t = ∅ :=
disjoint_iff

instance decidable_disjoint (U V : finset α) : decidable (disjoint U V) :=
decidable_of_decidable_of_iff (by apply_instance) eq_bot_iff

theorem disjoint_right {s t : finset α} : disjoint s t ↔ ∀ {a}, a ∈ t → a ∉ s :=
by rw [disjoint.comm, disjoint_left]

theorem disjoint_iff_ne {s t : finset α} : disjoint s t ↔ ∀ a ∈ s, ∀ b ∈ t, a ≠ b :=
by simp only [disjoint_left, imp_not_comm, forall_eq']

theorem disjoint_of_subset_left {s t u : finset α} (h : s ⊆ u) (d : disjoint u t) : disjoint s t :=
disjoint_left.2 (λ x m₁, (disjoint_left.1 d) (h m₁))

theorem disjoint_of_subset_right {s t u : finset α} (h : t ⊆ u) (d : disjoint s u) : disjoint s t :=
disjoint_right.2 (λ x m₁, (disjoint_right.1 d) (h m₁))

@[simp] theorem disjoint_empty_left (s : finset α) : disjoint ∅ s := disjoint_bot_left

@[simp] theorem disjoint_empty_right (s : finset α) : disjoint s ∅ := disjoint_bot_right

@[simp] theorem singleton_disjoint {s : finset α} {a : α} : disjoint (singleton a) s ↔ a ∉ s :=
by simp only [disjoint_left, mem_singleton, forall_eq]

@[simp] theorem disjoint_singleton {s : finset α} {a : α} : disjoint s (singleton a) ↔ a ∉ s :=
disjoint.comm.trans singleton_disjoint

@[simp] theorem disjoint_insert_left {a : α} {s t : finset α} :
  disjoint (insert a s) t ↔ a ∉ t ∧ disjoint s t :=
by simp only [disjoint_left, mem_insert, or_imp_distrib, forall_and_distrib, forall_eq]

@[simp] theorem disjoint_insert_right {a : α} {s t : finset α} :
  disjoint s (insert a t) ↔ a ∉ s ∧ disjoint s t :=
disjoint.comm.trans $ by rw [disjoint_insert_left, disjoint.comm]

@[simp] theorem disjoint_union_left {s t u : finset α} :
  disjoint (s ∪ t) u ↔ disjoint s u ∧ disjoint t u :=
by simp only [disjoint_left, mem_union, or_imp_distrib, forall_and_distrib]

@[simp] theorem disjoint_union_right {s t u : finset α} :
  disjoint s (t ∪ u) ↔ disjoint s t ∧ disjoint s u :=
by simp only [disjoint_right, mem_union, or_imp_distrib, forall_and_distrib]

lemma sdiff_disjoint {s t : finset α} : disjoint (t \ s) s :=
disjoint_left.2 $ assume a ha, (mem_sdiff.1 ha).2

lemma disjoint_sdiff {s t : finset α} : disjoint s (t \ s) :=
sdiff_disjoint.symm

lemma disjoint_sdiff_inter (s t : finset α) : disjoint (s \ t) (s ∩ t) :=
disjoint_of_subset_right (inter_subset_right _ _) sdiff_disjoint

lemma sdiff_eq_self_iff_disjoint {s t : finset α} : s \ t = s ↔ disjoint s t :=
by rw [sdiff_eq_self, subset_empty, disjoint_iff_inter_eq_empty]

lemma sdiff_eq_self_of_disjoint {s t : finset α} (h : disjoint s t) : s \ t = s :=
sdiff_eq_self_iff_disjoint.2 h

lemma disjoint_self_iff_empty (s : finset α) : disjoint s s ↔ s = ∅ :=
disjoint_self

lemma disjoint_bind_left {ι : Type*}
  (s : finset ι) (f : ι → finset α) (t : finset α) :
  disjoint (s.bind f) t ↔ (∀i∈s, disjoint (f i) t) :=
begin
  classical,
  refine s.induction _ _,
  { simp only [forall_mem_empty_iff, bind_empty, disjoint_empty_left] },
  { assume i s his ih,
    simp only [disjoint_union_left, bind_insert, his, forall_mem_insert, ih] }
end

lemma disjoint_bind_right {ι : Type*}
  (s : finset α) (t : finset ι) (f : ι → finset α) :
  disjoint s (t.bind f) ↔ (∀i∈t, disjoint s (f i)) :=
by simpa only [disjoint.comm] using disjoint_bind_left t f s

@[simp] theorem card_disjoint_union {s t : finset α} (h : disjoint s t) :
  card (s ∪ t) = card s + card t :=
by rw [← card_union_add_card_inter, disjoint_iff_inter_eq_empty.1 h, card_empty, add_zero]

theorem card_sdiff {s t : finset α} (h : s ⊆ t) : card (t \ s) = card t - card s :=
suffices card (t \ s) = card ((t \ s) ∪ s) - card s, by rwa sdiff_union_of_subset h at this,
by rw [card_disjoint_union sdiff_disjoint, nat.add_sub_cancel]

lemma disjoint_filter {s : finset α} {p q : α → Prop} [decidable_pred p] [decidable_pred q] :
    disjoint (s.filter p) (s.filter q) ↔ (∀ x ∈ s, p x → ¬ q x) :=
by split; simp [disjoint_left] {contextual := tt}

lemma disjoint_filter_filter {s t : finset α} {p q : α → Prop} [decidable_pred p]
  [decidable_pred q] :
  (disjoint s t) → disjoint (s.filter p) (t.filter q) :=
disjoint.mono (filter_subset _ _) (filter_subset _ _)

lemma disjoint_iff_disjoint_coe {α : Type*} {a b : finset α} [decidable_eq α] :
  disjoint a b ↔ disjoint (↑a : set α) (↑b : set α) :=
by { rw [finset.disjoint_left, set.disjoint_left], refl }

lemma filter_card_add_filter_neg_card_eq_card {α : Type*} {s : finset α} (p : α → Prop)
  [decidable_pred p] :
  (s.filter p).card + (s.filter (not ∘ p)).card = s.card :=
by { classical, simp [← card_union_eq, filter_union_filter_neg_eq, disjoint_filter], }

end disjoint

section self_prod
variables (s : finset α) [decidable_eq α]

/-- Given a finite set `s`, the diagonal, `s.diag` is the set of pairs of the form `(a, a)` for
`a ∈ s`. -/
def diag := (s.product s).filter (λ (a : α × α), a.fst = a.snd)

/-- Given a finite set `s`, the off-diagonal, `s.off_diag` is the set of pairs `(a, b)` with `a ≠ b`
for `a, b ∈ s`. -/
def off_diag := (s.product s).filter (λ (a : α × α), a.fst ≠ a.snd)

@[simp] lemma mem_diag (x : α × α) : x ∈ s.diag ↔ x.1 ∈ s ∧ x.1 = x.2 :=
by { simp only [diag, mem_filter, mem_product], split; intros; finish, }

@[simp] lemma mem_off_diag (x : α × α) : x ∈ s.off_diag ↔ x.1 ∈ s ∧ x.2 ∈ s ∧ x.1 ≠ x.2 :=
by { simp only [off_diag, mem_filter, mem_product], split; intros; finish, }

@[simp] lemma diag_card : (diag s).card = s.card :=
begin
  suffices : diag s = s.image (λ a, (a, a)), { rw this, apply card_image_of_inj_on, finish, },
  ext ⟨a₁, a₂⟩, rw mem_diag, split; intros; finish,
end

@[simp] lemma off_diag_card : (off_diag s).card = s.card * s.card - s.card :=
begin
  suffices : (diag s).card + (off_diag s).card = s.card * s.card,
  { nth_rewrite 2 ← s.diag_card, finish, },
  rw ← card_product,
  apply filter_card_add_filter_neg_card_eq_card,
end

end self_prod

/--
Given a set A and a set B inside it, we can shrink A to any appropriate size, and keep B
inside it.
-/
lemma exists_intermediate_set {A B : finset α} (i : ℕ)
  (h₁ : i + card B ≤ card A) (h₂ : B ⊆ A) :
  ∃ (C : finset α), B ⊆ C ∧ C ⊆ A ∧ card C = i + card B :=
begin
  classical,
  rcases nat.le.dest h₁ with ⟨k, _⟩,
  clear h₁,
  induction k with k ih generalizing A,
  { exact ⟨A, h₂, subset.refl _, h.symm⟩ },
  { have : (A \ B).nonempty,
    { rw [← card_pos, card_sdiff h₂, ← h, nat.add_right_comm,
          nat.add_sub_cancel, nat.add_succ],
      apply nat.succ_pos },
    rcases this with ⟨a, ha⟩,
    have z : i + card B + k = card (erase A a),
    { rw [card_erase_of_mem, ← h, nat.add_succ, nat.pred_succ],
      rw mem_sdiff at ha,
      exact ha.1 },
    rcases ih _ z with ⟨B', hB', B'subA', cards⟩,
    { exact ⟨B', hB', trans B'subA' (erase_subset _ _), cards⟩ },
    { rintros t th,
      apply mem_erase_of_ne_of_mem _ (h₂ th),
      rintro rfl,
      exact not_mem_sdiff_of_mem_right th ha } }
end

/-- We can shrink A to any smaller size. -/
lemma exists_smaller_set (A : finset α) (i : ℕ) (h₁ : i ≤ card A) :
  ∃ (B : finset α), B ⊆ A ∧ card B = i :=
let ⟨B, _, x₁, x₂⟩ := exists_intermediate_set i (by simpa) (empty_subset A) in ⟨B, x₁, x₂⟩

/-- `finset.fin_range k` is the finset `{0, 1, ..., k-1}`, as a `finset (fin k)`. -/
def fin_range (k : ℕ) : finset (fin k) :=
⟨list.fin_range k, list.nodup_fin_range k⟩

@[simp]
lemma fin_range_card {k : ℕ} : (fin_range k).card = k :=
by simp [fin_range]

@[simp]
lemma mem_fin_range {k : ℕ} (m : fin k) : m ∈ fin_range k :=
list.mem_fin_range m

/-- Given a finset `s` of `ℕ` contained in `{0,..., n-1}`, the corresponding finset in `fin n`
is `s.attach_fin h` where `h` is a proof that all elements of `s` are less than `n`. -/
def attach_fin (s : finset ℕ) {n : ℕ} (h : ∀ m ∈ s, m < n) : finset (fin n) :=
⟨s.1.pmap (λ a ha, ⟨a, ha⟩) h, multiset.nodup_pmap (λ _ _ _ _, fin.veq_of_eq) s.2⟩

@[simp] lemma mem_attach_fin {n : ℕ} {s : finset ℕ} (h : ∀ m ∈ s, m < n) {a : fin n} :
  a ∈ s.attach_fin h ↔ (a : ℕ) ∈ s :=
⟨λ h, let ⟨b, hb₁, hb₂⟩ := multiset.mem_pmap.1 h in hb₂ ▸ hb₁,
λ h, multiset.mem_pmap.2 ⟨a, h, fin.eta _ _⟩⟩

@[simp] lemma card_attach_fin {n : ℕ} (s : finset ℕ) (h : ∀ m ∈ s, m < n) :
  (s.attach_fin h).card = s.card := multiset.card_pmap _ _ _

/-! ### choose -/
section choose
variables (p : α → Prop) [decidable_pred p] (l : finset α)

/-- Given a finset `l` and a predicate `p`, associate to a proof that there is a unique element of
`l` satisfying `p` this unique element, as an element of the corresponding subtype. -/
def choose_x (hp : (∃! a, a ∈ l ∧ p a)) : { a // a ∈ l ∧ p a } :=
multiset.choose_x p l.val hp

/-- Given a finset `l` and a predicate `p`, associate to a proof that there is a unique element of
`l` satisfying `p` this unique element, as an element of the ambient type. -/
def choose (hp : ∃! a, a ∈ l ∧ p a) : α := choose_x p l hp

lemma choose_spec (hp : ∃! a, a ∈ l ∧ p a) : choose p l hp ∈ l ∧ p (choose p l hp) :=
(choose_x p l hp).property

lemma choose_mem (hp : ∃! a, a ∈ l ∧ p a) : choose p l hp ∈ l := (choose_spec _ _ _).1

lemma choose_property (hp : ∃! a, a ∈ l ∧ p a) : p (choose p l hp) := (choose_spec _ _ _).2

end choose

theorem lt_wf {α} : well_founded (@has_lt.lt (finset α) _) :=
have H : subrelation (@has_lt.lt (finset α) _)
    (inv_image (<) card),
  from λ x y hxy, card_lt_card hxy,
subrelation.wf H $ inv_image.wf _ $ nat.lt_wf

end finset

namespace equiv

/-- Given an equivalence `α` to `β`, produce an equivalence between `finset α` and `finset β`. -/
protected def finset_congr (e : α ≃ β) : finset α ≃ finset β :=
{ to_fun := λ s, s.map e.to_embedding,
  inv_fun := λ s, s.map e.symm.to_embedding,
  left_inv := λ s, by simp [finset.map_map],
  right_inv := λ s, by simp [finset.map_map] }

@[simp] lemma finset_congr_apply (e : α ≃ β) (s : finset α) :
  e.finset_congr s = s.map e.to_embedding :=
rfl
@[simp] lemma finset_congr_symm_apply (e : α ≃ β) (s : finset β) :
  e.finset_congr.symm s = s.map e.symm.to_embedding :=
rfl

end equiv

namespace list
variable [decidable_eq α]

theorem to_finset_card_of_nodup {l : list α} (h : l.nodup) : l.to_finset.card = l.length :=
congr_arg card $ (@multiset.erase_dup_eq_self α _ l).2 h

end list

namespace multiset
variable [decidable_eq α]

theorem to_finset_card_of_nodup {l : multiset α} (h : l.nodup) : l.to_finset.card = l.card :=
congr_arg card $ (@multiset.erase_dup_eq_self α _ l).2 h

lemma disjoint_to_finset (m1 m2 : multiset α) :
  _root_.disjoint m1.to_finset m2.to_finset ↔ m1.disjoint m2 :=
begin
  rw finset.disjoint_iff_ne,
  split,
  { intro h,
    intros a ha1 ha2,
    rw ← multiset.mem_to_finset at ha1 ha2,
    exact h _ ha1 _ ha2 rfl },
  { rintros h a ha b hb rfl,
    rw multiset.mem_to_finset at ha hb,
    exact h ha hb }
end

end multiset<|MERGE_RESOLUTION|>--- conflicted
+++ resolved
@@ -435,11 +435,7 @@
 theorem forall_mem_union {s₁ s₂ : finset α} {p : α → Prop} :
   (∀ ab ∈ (s₁ ∪ s₂), p ab) ↔ (∀ a ∈ s₁, p a) ∧ (∀ b ∈ s₂, p b) :=
 ⟨λ h, ⟨λ a, h a ∘ mem_union_left _, λ b, h b ∘ mem_union_right _⟩,
-<<<<<<< HEAD
- λ h ab hab, (mem_union.mp hab).elim (h.1 _) (h.2 _),⟩
-=======
  λ h ab hab, (mem_union.mp hab).elim (h.1 _) (h.2 _)⟩
->>>>>>> 83ec6e06
 
 theorem not_mem_union {a : α} {s₁ s₂ : finset α} : a ∉ s₁ ∪ s₂ ↔ a ∉ s₁ ∧ a ∉ s₂ :=
 by rw [mem_union, not_or_distrib]
