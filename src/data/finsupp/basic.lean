--- conflicted
+++ resolved
@@ -1380,11 +1380,7 @@
 section multiset
 
 /-- Given `f : α →₀ ℕ`, `f.to_multiset` is the multiset with multiplicities given by the values of
-<<<<<<< HEAD
-`f` on the elements of `α`. -/
-=======
 `f` on the elements of `α`. We define this function as an `add_equiv`. -/
->>>>>>> effccb78
 def to_multiset : (α →₀ ℕ) ≃+ multiset α :=
 { to_fun := λ f, f.sum (λa n, n •ℕ {a}),
   inv_fun := λ s, ⟨s.to_finset, λ a, s.count a, λ a, by simp⟩,
