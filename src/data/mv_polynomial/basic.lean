/-
Copyright (c) 2017 Johannes Hölzl. All rights reserved.
Released under Apache 2.0 license as described in the file LICENSE.
Authors: Johannes Hölzl, Johan Commelin, Mario Carneiro
-/

import data.polynomial.eval

/-!
# Multivariate polynomials

This file defines polynomial rings over a base ring (or even semiring),
with variables from a general type `σ` (which could be infinite).

## Important definitions

Let `R` be a commutative ring (or a semiring) and let `σ` be an arbitrary
type. This file creates the type `mv_polynomial σ R`, which mathematicians
might denote $R[X_i : i \in \sigma]$. It is the type of multivariate
(a.k.a. multivariable) polynomials, with variables
corresponding to the terms in `σ`, and coefficients in `R`.

### Notation

In the definitions below, we use the following notation:

+ `σ : Type*` (indexing the variables)

+ `R : Type*` `[comm_semiring R]` (the coefficients)

+ `s : σ →₀ ℕ`, a function from `σ` to `ℕ` which is zero away from a finite set.
This will give rise to a monomial in `mv_polynomial σ R` which mathematicians might call `X^s`

+ `a : R`

+ `i : σ`, with corresponding monomial `X i`, often denoted `X_i` by mathematicians

+ `p : mv_polynomial σ R`

### Definitions

* `mv_polynomial σ R` : the type of polynomials with variables of type `σ` and coefficients
  in the commutative semiring `R`

* `monomial s a` : the monomial which mathematically would be denoted `a * X^s`

* `C a` : the constant polynomial with value `a`

* `X i` : the degree one monomial corresponding to i; mathematically this might be denoted `Xᵢ`.

* `coeff s p` : the coefficient of `s` in `p`.

* `eval₂ (f : R → S) (g : σ → S) p` : given a semiring homomorphism from `R` to another
  semiring `S`, and a map `σ → S`, evaluates `p` at this valuation, returning a term of type `S`.
  Note that `eval₂` can be made using `eval` and `map` (see below), and it has been suggested
  that sticking to `eval` and `map` might make the code less brittle.

* `eval (g : σ → R) p` : given a map `σ → R`, evaluates `p` at this valuation,
  returning a term of type `R`

* `map (f : R → S) p` : returns the multivariate polynomial obtained from `p` by the change of
  coefficient semiring corresponding to `f`

## Implementation notes

Recall that if `Y` has a zero, then `X →₀ Y` is the type of functions from `X` to `Y` with finite
support, i.e. such that only finitely many elements of `X` get sent to non-zero terms in `Y`.
The definition of `mv_polynomial σ α` is `(σ →₀ ℕ) →₀ α` ; here `σ →₀ ℕ` denotes the space of all
monomials in the variables, and the function to `α` sends a monomial to its coefficient in
the polynomial being represented.

## Tags

polynomial, multivariate polynomial, multivariable polynomial
-/

noncomputable theory

open_locale classical big_operators

open set function finsupp add_monoid_algebra
open_locale big_operators

universes u v w x
variables {α : Type u} {β : Type v} {γ : Type w} {δ : Type x}

/-- Multivariate polynomial, where `σ` is the index set of the variables and
  `α` is the coefficient ring -/
def mv_polynomial (σ : Type*) (α : Type*) [comm_semiring α] := add_monoid_algebra α (σ →₀ ℕ)

namespace mv_polynomial
variables {σ : Type*} {a a' a₁ a₂ : α} {e : ℕ} {n m : σ} {s : σ →₀ ℕ}

section comm_semiring
variables [comm_semiring α] {p q : mv_polynomial σ α}

instance decidable_eq_mv_polynomial [decidable_eq σ] [decidable_eq α] :
  decidable_eq (mv_polynomial σ α) := finsupp.decidable_eq
instance : comm_semiring (mv_polynomial σ α) := add_monoid_algebra.comm_semiring
instance : inhabited (mv_polynomial σ α) := ⟨0⟩
instance : has_scalar α (mv_polynomial σ α) := add_monoid_algebra.has_scalar
instance : semimodule α (mv_polynomial σ α) := add_monoid_algebra.semimodule
instance : algebra α (mv_polynomial σ α) := add_monoid_algebra.algebra

/-- the coercion turning an `mv_polynomial` into the function which reports the coefficient of a given monomial -/
def coeff_coe_to_fun : has_coe_to_fun (mv_polynomial σ α) :=
finsupp.has_coe_to_fun

local attribute [instance] coeff_coe_to_fun

/-- `monomial s a` is the monomial `a * X^s` -/
def monomial (s : σ →₀ ℕ) (a : α) : mv_polynomial σ α := single s a

/-- `C a` is the constant polynomial with value `a` -/
def C : α →+* mv_polynomial σ α :=
{ to_fun := monomial 0,
  map_zero' := by simp [monomial],
  map_one' := rfl,
  map_add' := λ a a', single_add,
  map_mul' := λ a a', by simp [monomial, single_mul_single] }

variables (α σ)
theorem algebra_map_eq : algebra_map α (mv_polynomial σ α) = C := rfl
variables {α σ}

/-- `X n` is the degree `1` monomial `1*n` -/
def X (n : σ) : mv_polynomial σ α := monomial (single n 1) 1

@[simp] lemma C_0 : C 0 = (0 : mv_polynomial σ α) := by simp [C, monomial]; refl

@[simp] lemma C_1 : C 1 = (1 : mv_polynomial σ α) := rfl

lemma C_mul_monomial : C a * monomial s a' = monomial s (a * a') :=
by simp [C, monomial, single_mul_single]

@[simp] lemma C_add : (C (a + a') : mv_polynomial σ α) = C a + C a' := single_add

@[simp] lemma C_mul : (C (a * a') : mv_polynomial σ α) = C a * C a' := C_mul_monomial.symm

@[simp] lemma C_pow (a : α) (n : ℕ) : (C (a^n) : mv_polynomial σ α) = (C a)^n :=
by induction n; simp [pow_succ, *]

lemma C_injective (σ : Type*) (R : Type*) [comm_ring R] :
  function.injective (C : R → mv_polynomial σ R) :=
finsupp.single_injective _

@[simp] lemma C_inj {σ : Type*} (R : Type*) [comm_ring R] (r s : R) :
  (C r : mv_polynomial σ R) = C s ↔ r = s :=
(C_injective σ R).eq_iff

lemma C_eq_coe_nat (n : ℕ) : (C ↑n : mv_polynomial σ α) = n :=
by induction n; simp [nat.succ_eq_add_one, *]

theorem C_mul' : mv_polynomial.C a * p = a • p :=
begin
  apply finsupp.induction p,
  { exact (mul_zero $ mv_polynomial.C a).trans (@smul_zero α (mv_polynomial σ α) _ _ _ a).symm },
  intros p b f haf hb0 ih,
  rw [mul_add, ih, @smul_add α (mv_polynomial σ α) _ _ _ a], congr' 1,
  rw [add_monoid_algebra.mul_def, finsupp.smul_single],
  simp only [mv_polynomial.C],
  dsimp [mv_polynomial.monomial],
  rw [finsupp.sum_single_index, finsupp.sum_single_index, zero_add],
  { rw [mul_zero, finsupp.single_zero] },
  { rw finsupp.sum_single_index,
    all_goals { rw [zero_mul, finsupp.single_zero] }, }
end

lemma smul_eq_C_mul (p : mv_polynomial σ α) (a : α) : a • p = C a * p := C_mul'.symm

lemma X_pow_eq_single : X n ^ e = monomial (single n e) (1 : α) :=
begin
  induction e,
  { simp [X], refl },
  { simp [pow_succ, e_ih],
    simp [X, monomial, single_mul_single, nat.succ_eq_add_one, add_comm] }
end

lemma monomial_add_single : monomial (s + single n e) a = (monomial s a * X n ^ e) :=
by rw [X_pow_eq_single, monomial, monomial, monomial, single_mul_single]; simp

lemma monomial_single_add : monomial (single n e + s) a = (X n ^ e * monomial s a) :=
by rw [X_pow_eq_single, monomial, monomial, monomial, single_mul_single]; simp

lemma single_eq_C_mul_X {s : σ} {a : α} {n : ℕ} :
  monomial (single s n) a = C a * (X s)^n :=
by { rw [← zero_add (single s n), monomial_add_single, C], refl }

@[simp] lemma monomial_add {s : σ →₀ ℕ} {a b : α} :
  monomial s a + monomial s b = monomial s (a + b) :=
by simp [monomial]

@[simp] lemma monomial_mul {s s' : σ →₀ ℕ} {a b : α} :
  monomial s a * monomial s' b = monomial (s + s') (a * b) :=
by rw [monomial, monomial, monomial, add_monoid_algebra.single_mul_single]

@[simp] lemma monomial_zero {s : σ →₀ ℕ}: monomial s (0 : α) = 0 :=
by rw [monomial, single_zero]; refl

@[simp] lemma sum_monomial  {A : Type*} [add_comm_monoid A]
  {u : σ →₀ ℕ} {r : α} {b : (σ →₀ ℕ) → α → A} (w : b u 0 = 0) :
  sum (monomial u r) b = b u r :=
sum_single_index w

lemma monomial_eq : monomial s a = C a * (s.prod $ λn e, X n ^ e : mv_polynomial σ α) :=
begin
  apply @finsupp.induction σ ℕ _ _ s,
  { simp only [C, prod_zero_index]; exact (mul_one _).symm },
  { assume n e s hns he ih,
    rw [monomial_single_add, ih, prod_add_index, prod_single_index, mul_left_comm],
    { simp only [pow_zero], },
    { intro a, simp only [pow_zero], },
    { intros, rw pow_add, }, }
end

@[recursor 5]
lemma induction_on {M : mv_polynomial σ α → Prop} (p : mv_polynomial σ α)
  (h_C : ∀a, M (C a)) (h_add : ∀p q, M p → M q → M (p + q)) (h_X : ∀p n, M p → M (p * X n)) :
  M p :=
have ∀s a, M (monomial s a),
begin
  assume s a,
  apply @finsupp.induction σ ℕ _ _ s,
  { show M (monomial 0 a), from h_C a, },
  { assume n e p hpn he ih,
    have : ∀e:ℕ, M (monomial p a * X n ^ e),
    { intro e,
      induction e,
      { simp [ih] },
      { simp [ih, pow_succ', (mul_assoc _ _ _).symm, h_X, e_ih] } },
    simp [add_comm, monomial_add_single, this] }
end,
finsupp.induction p
  (by have : M (C 0) := h_C 0; rwa [C_0] at this)
  (assume s a p hsp ha hp, h_add _ _ (this s a) hp)

theorem induction_on' {P : mv_polynomial σ α → Prop} (p : mv_polynomial σ α)
    (h1 : ∀ (u : σ →₀ ℕ) (a : α), P (monomial u a))
    (h2 : ∀ (p q : mv_polynomial σ α), P p → P q → P (p + q)) : P p :=
finsupp.induction p (suffices P (monomial 0 0), by rwa monomial_zero at this,
                     show P (monomial 0 0), from h1 0 0)
                    (λ a b f ha hb hPf, h2 _ _ (h1 _ _) hPf)


lemma hom_eq_hom [semiring γ]
  (f g : mv_polynomial σ α →+* γ)
  (hC : ∀a:α, f (C a) = g (C a)) (hX : ∀n:σ, f (X n) = g (X n)) (p : mv_polynomial σ α) :
  f p = g p :=
mv_polynomial.induction_on p hC
  begin assume p q hp hq, rw [is_semiring_hom.map_add f, is_semiring_hom.map_add g, hp, hq] end
  begin assume p n hp, rw [is_semiring_hom.map_mul f, is_semiring_hom.map_mul g, hp, hX] end

lemma is_id (f : mv_polynomial σ α →+* mv_polynomial σ α)
  (hC : ∀a:α, f (C a) = (C a)) (hX : ∀n:σ, f (X n) = (X n)) (p : mv_polynomial σ α) :
  f p = p :=
hom_eq_hom f (ring_hom.id _) hC hX p

lemma ring_hom_ext {A : Type*} [comm_semiring A] (f g : mv_polynomial σ α →+* A)
  (hC : ∀ r, f (C r) = g (C r)) (hX : ∀ i, f (X i) = g (X i)) :
  f = g :=
begin
  ext p : 1,
  apply mv_polynomial.induction_on' p,
  { intros m r, rw [monomial_eq, finsupp.prod],
    simp only [monomial_eq, ring_hom.map_mul, ring_hom.map_prod, ring_hom.map_pow, hC, hX], },
  { intros p q hp hq, simp only [ring_hom.map_add, hp, hq] }
end

lemma alg_hom_ext {A : Type*} [comm_semiring A] [algebra α A]
  (f g : mv_polynomial σ α →ₐ[α] A) (hf : ∀ i : σ, f (X i) = g (X i)) :
  f = g :=
begin
  apply alg_hom.coe_ring_hom_injective,
  apply ring_hom_ext,
  { intro r,
    calc f (C r) = algebra_map α A r : f.commutes r
             ... = g (C r)           : (g.commutes r).symm },
  { simpa only [hf] },
end

@[simp] lemma alg_hom_C (f : mv_polynomial σ α →ₐ[α] mv_polynomial σ α) (r : α) :
  f (C r) = C r :=
f.commutes r

section coeff

section
-- While setting up `coeff`, we make `mv_polynomial` reducible so we can treat it as a function.
local attribute [reducible] mv_polynomial

/-- The coefficient of the monomial `m` in the multi-variable polynomial `p`. -/
def coeff (m : σ →₀ ℕ) (p : mv_polynomial σ α) : α := p m
end

lemma ext (p q : mv_polynomial σ α) :
  (∀ m, coeff m p = coeff m q) → p = q := ext

lemma ext_iff (p q : mv_polynomial σ α) :
  p = q ↔ (∀ m, coeff m p = coeff m q) :=
⟨ λ h m, by rw h, ext p q⟩

@[simp] lemma coeff_add (m : σ →₀ ℕ) (p q : mv_polynomial σ α) :
  coeff m (p + q) = coeff m p + coeff m q := add_apply

@[simp] lemma coeff_zero (m : σ →₀ ℕ) :
  coeff m (0 : mv_polynomial σ α) = 0 := rfl

@[simp] lemma coeff_zero_X (i : σ) : coeff 0 (X i : mv_polynomial σ α) = 0 :=
single_eq_of_ne (λ h, by cases single_eq_zero.1 h)

instance coeff.is_add_monoid_hom (m : σ →₀ ℕ) :
  is_add_monoid_hom (coeff m : mv_polynomial σ α → α) :=
{ map_add := coeff_add m,
  map_zero := coeff_zero m }

lemma coeff_sum {X : Type*} (s : finset X) (f : X → mv_polynomial σ α) (m : σ →₀ ℕ) :
  coeff m (∑ x in s, f x) = ∑ x in s, coeff m (f x) :=
(s.sum_hom _).symm

lemma monic_monomial_eq (m) : monomial m (1:α) = (m.prod $ λn e, X n ^ e : mv_polynomial σ α) :=
by simp [monomial_eq]

@[simp] lemma coeff_monomial (m n) (a) :
  coeff m (monomial n a : mv_polynomial σ α) = if n = m then a else 0 :=
by convert single_apply

@[simp] lemma coeff_C (m) (a) :
  coeff m (C a : mv_polynomial σ α) = if 0 = m then a else 0 :=
by convert single_apply

lemma coeff_X_pow (i : σ) (m) (k : ℕ) :
  coeff m (X i ^ k : mv_polynomial σ α) = if single i k = m then 1 else 0 :=
begin
  have := coeff_monomial m (finsupp.single i k) (1:α),
  rwa [@monomial_eq _ _ (1:α) (finsupp.single i k) _,
    C_1, one_mul, finsupp.prod_single_index] at this,
  exact pow_zero _
end

lemma coeff_X' (i : σ) (m) :
  coeff m (X i : mv_polynomial σ α) = if single i 1 = m then 1 else 0 :=
by rw [← coeff_X_pow, pow_one]

@[simp] lemma coeff_X (i : σ) :
  coeff (single i 1) (X i : mv_polynomial σ α) = 1 :=
by rw [coeff_X', if_pos rfl]

@[simp] lemma coeff_C_mul (m) (a : α) (p : mv_polynomial σ α) : coeff m (C a * p) = a * coeff m p :=
begin
  rw [mul_def], simp only [C, monomial], dsimp, rw [monomial],
  rw sum_single_index,
  { simp only [zero_add],
    convert sum_apply,
    simp only [single_apply, finsupp.sum],
    rw finset.sum_eq_single m,
    { rw if_pos rfl, refl },
    { intros m' hm' H, apply if_neg, exact H },
    { intros hm, rw if_pos rfl, rw not_mem_support_iff at hm, simp [hm] } },
  simp only [zero_mul, single_zero, zero_add],
  exact sum_zero, -- TODO doesn't work if we put this inside the simp
end

lemma coeff_mul (p q : mv_polynomial σ α) (n : σ →₀ ℕ) :
  coeff n (p * q) = ∑ x in (antidiagonal n).support, coeff x.1 p * coeff x.2 q :=
begin
  rw mul_def,
  have := @finset.sum_sigma (σ →₀ ℕ) α _ _ p.support (λ _, q.support)
    (λ x, if (x.1 + x.2 = n) then coeff x.1 p * coeff x.2 q else 0),
  convert this.symm using 1; clear this,
  { rw [coeff],
    repeat {rw sum_apply, apply finset.sum_congr rfl, intros, dsimp only},
    convert single_apply },
  { have : (antidiagonal n).support.filter (λ x, x.1 ∈ p.support ∧ x.2 ∈ q.support) ⊆
           (antidiagonal n).support := finset.filter_subset _,
    rw [← finset.sum_sdiff this, finset.sum_eq_zero, zero_add], swap,
    { intros x hx,
      rw [finset.mem_sdiff, not_iff_not_of_iff (finset.mem_filter),
          not_and, not_and, not_mem_support_iff] at hx,
      by_cases H : x.1 ∈ p.support,
      { rw [coeff, coeff, hx.2 hx.1 H, mul_zero] },
      { rw not_mem_support_iff at H, rw [coeff, H, zero_mul] } },
    symmetry,
    rw [← finset.sum_sdiff (finset.filter_subset _), finset.sum_eq_zero, zero_add], swap,
    { intros x hx,
      rw [finset.mem_sdiff, not_iff_not_of_iff (finset.mem_filter), not_and] at hx,
      simp only [if_neg (hx.2 hx.1)] },
    { apply finset.sum_bij, swap 5,
      { intros x hx, exact (x.1, x.2) },
      { intros x hx, rw [finset.mem_filter, finset.mem_sigma] at hx,
        simpa [finset.mem_filter, mem_antidiagonal_support] using hx.symm },
      { intros x hx, rw finset.mem_filter at hx, simp only [if_pos hx.2], },
      { rintros ⟨i,j⟩ ⟨k,l⟩ hij hkl, simpa using and.intro },
      { rintros ⟨i,j⟩ hij, refine ⟨⟨i,j⟩, _, _⟩, { apply_instance },
        { rw [finset.mem_filter, mem_antidiagonal_support] at hij,
          simpa [finset.mem_filter, finset.mem_sigma] using hij.symm },
        { refl } } },
    all_goals { apply_instance } }
end

@[simp] lemma coeff_mul_X (m) (s : σ) (p : mv_polynomial σ α) :
  coeff (m + single s 1) (p * X s) = coeff m p :=
begin
  have : (m, single s 1) ∈ (m + single s 1).antidiagonal.support := mem_antidiagonal_support.2 rfl,
  rw [coeff_mul, ← finset.insert_erase this, finset.sum_insert (finset.not_mem_erase _ _),
      finset.sum_eq_zero, add_zero, coeff_X, mul_one],
  rintros ⟨i,j⟩ hij,
  rw [finset.mem_erase, mem_antidiagonal_support] at hij,
  by_cases H : single s 1 = j,
  { subst j, simpa using hij },
  { rw [coeff_X', if_neg H, mul_zero] },
end

lemma coeff_mul_X' (m) (s : σ) (p : mv_polynomial σ α) :
  coeff m (p * X s) = if s ∈ m.support then coeff (m - single s 1) p else 0 :=
begin
  split_ifs with h h,
  { conv_rhs {rw ← coeff_mul_X _ s},
    congr' with  t,
    by_cases hj : s = t,
    { subst t, simp only [nat_sub_apply, add_apply, single_eq_same],
      refine (nat.sub_add_cancel $ nat.pos_of_ne_zero _).symm, rwa mem_support_iff at h },
    { simp [single_eq_of_ne hj] } },
  { delta coeff, rw ← not_mem_support_iff, intro hm, apply h,
    have H := support_mul _ _ hm, simp only [finset.mem_bind] at H,
    rcases H with ⟨j, hj, i', hi', H⟩,
    delta X monomial at hi', rw mem_support_single at hi', cases hi', subst i',
    erw finset.mem_singleton at H, subst m,
    rw [mem_support_iff, add_apply, single_apply, if_pos rfl],
    intro H, rw [_root_.add_eq_zero_iff] at H, exact one_ne_zero H.2 }
end

lemma eq_zero_iff {p : mv_polynomial σ α} :
  p = 0 ↔ ∀ d, coeff d p = 0 :=
by { rw ext_iff, simp only [coeff_zero], }

lemma ne_zero_iff {p : mv_polynomial σ α} :
  p ≠ 0 ↔ ∃ d, coeff d p ≠ 0 :=
by { rw [ne.def, eq_zero_iff], push_neg, }

lemma exists_coeff_ne_zero {p : mv_polynomial σ α} (h : p ≠ 0) :
  ∃ d, coeff d p ≠ 0 :=
ne_zero_iff.mp h

end coeff

section constant_coeff

/--
`constant_coeff p` returns the constant term of the polynomial `p`, defined as `coeff 0 p`.
This is a ring homomorphism.
-/
def constant_coeff : mv_polynomial σ α →+* α :=
{ to_fun := coeff 0,
  map_one' := by simp [coeff, add_monoid_algebra.one_def],
  map_mul' := by simp [coeff_mul, finsupp.support_single_ne_zero],
  map_zero' := coeff_zero _,
  map_add' := coeff_add _ }

lemma constant_coeff_eq : (constant_coeff : mv_polynomial σ α → α) = coeff 0 := rfl

@[simp]
lemma constant_coeff_C (r : α) :
  constant_coeff (C r : mv_polynomial σ α) = r :=
by simp [constant_coeff_eq]

@[simp]
lemma constant_coeff_X (i : σ) :
  constant_coeff (X i : mv_polynomial σ α) = 0 :=
by simp [constant_coeff_eq]

lemma constant_coeff_monomial (d : σ →₀ ℕ) (r : α) :
  constant_coeff (monomial d r) = if d = 0 then r else 0 :=
by rw [constant_coeff_eq, coeff_monomial]

end constant_coeff

section as_sum

@[simp]
lemma support_sum_monomial_coeff (p : mv_polynomial σ α) : ∑ v in p.support, monomial v (coeff v p) = p :=
finsupp.sum_single p

lemma as_sum (p : mv_polynomial σ α) : p = ∑ v in p.support, monomial v (coeff v p) :=
(support_sum_monomial_coeff p).symm

end as_sum


section eval₂
variables [comm_semiring β]
variables (f : α →+* β) (g : σ → β)

/-- Evaluate a polynomial `p` given a valuation `g` of all the variables
  and a ring hom `f` from the scalar ring to the target -/
def eval₂ (p : mv_polynomial σ α) : β :=
p.sum (λs a, f a * s.prod (λn e, g n ^ e))

lemma eval₂_eq (g : α →+* β) (x : σ → β) (f : mv_polynomial σ α) :
  f.eval₂ g x = ∑ d in f.support, g (f.coeff d) * ∏ i in d.support, x i ^ d i :=
rfl

lemma eval₂_eq' [fintype σ] (g : α →+* β) (x : σ → β) (f : mv_polynomial σ α) :
  f.eval₂ g x = ∑ d in f.support, g (f.coeff d) * ∏ i, x i ^ d i :=
by { simp only [eval₂_eq, ← finsupp.prod_pow], refl }

@[simp] lemma eval₂_zero : (0 : mv_polynomial σ α).eval₂ f g = 0 :=
finsupp.sum_zero_index

section

@[simp] lemma eval₂_add : (p + q).eval₂ f g = p.eval₂ f g + q.eval₂ f g :=
finsupp.sum_add_index
  (by simp [is_semiring_hom.map_zero f])
  (by simp [add_mul, is_semiring_hom.map_add f])

@[simp] lemma eval₂_monomial : (monomial s a).eval₂ f g = f a * s.prod (λn e, g n ^ e) :=
finsupp.sum_single_index (by simp [is_semiring_hom.map_zero f])

@[simp] lemma eval₂_C (a) : (C a).eval₂ f g = f a :=
by simp [eval₂_monomial, C, prod_zero_index]

@[simp] lemma eval₂_one : (1 : mv_polynomial σ α).eval₂ f g = 1 :=
(eval₂_C _ _ _).trans (is_semiring_hom.map_one f)

@[simp] lemma eval₂_X (n) : (X n).eval₂ f g = g n :=
by simp [eval₂_monomial,
  is_semiring_hom.map_one f, X, prod_single_index, pow_one]

lemma eval₂_mul_monomial :
  ∀{s a}, (p * monomial s a).eval₂ f g = p.eval₂ f g * f a * s.prod (λn e, g n ^ e) :=
begin
  apply mv_polynomial.induction_on p,
  { assume a' s a,
    simp [C_mul_monomial, eval₂_monomial, is_semiring_hom.map_mul f] },
  { assume p q ih_p ih_q, simp [add_mul, eval₂_add, ih_p, ih_q] },
  { assume p n ih s a,
    from calc (p * X n * monomial s a).eval₂ f g = (p * monomial (single n 1 + s) a).eval₂ f g :
        by simp [monomial_single_add, -add_comm, pow_one, mul_assoc]
      ... = (p * monomial (single n 1) 1).eval₂ f g * f a * s.prod (λn e, g n ^ e) :
        by simp [ih, prod_single_index, prod_add_index, pow_one, pow_add, mul_assoc, mul_left_comm,
          is_semiring_hom.map_one f, -add_comm] }
end

@[simp] lemma eval₂_mul : ∀{p}, (p * q).eval₂ f g = p.eval₂ f g * q.eval₂ f g :=
begin
  apply mv_polynomial.induction_on q,
  { simp [C, eval₂_monomial, eval₂_mul_monomial, prod_zero_index] },
  { simp [mul_add, eval₂_add] {contextual := tt} },
  { simp [X, eval₂_monomial, eval₂_mul_monomial, (mul_assoc _ _ _).symm] { contextual := tt} }
end

@[simp] lemma eval₂_pow {p:mv_polynomial σ α} : ∀{n:ℕ}, (p ^ n).eval₂ f g = (p.eval₂ f g)^n
| 0       := eval₂_one _ _
| (n + 1) := by rw [pow_add, pow_one, pow_add, pow_one, eval₂_mul, eval₂_pow]

instance eval₂.is_semiring_hom : is_semiring_hom (eval₂ f g) :=
{ map_zero := eval₂_zero _ _,
  map_one := eval₂_one _ _,
  map_add := λ p q, eval₂_add _ _,
  map_mul := λ p q, eval₂_mul _ _ }

/-- `mv_polynomial.eval₂` as a `ring_hom`. -/
def eval₂_hom (f : α →+* β) (g : σ → β) : mv_polynomial σ α →+* β := ring_hom.of (eval₂ f g)

@[simp] lemma coe_eval₂_hom (f : α →+* β) (g : σ → β) : ⇑(eval₂_hom f g) = eval₂ f g := rfl

lemma eval₂_hom_congr  {f₁ f₂ : α →+* β} {g₁ g₂ : σ → β} {p₁ p₂ : mv_polynomial σ α} :
  f₁ = f₂ → g₁ = g₂ → p₁ = p₂ →  eval₂_hom f₁ g₁ p₁ = eval₂_hom f₂ g₂ p₂ :=
by rintros rfl rfl rfl; refl
end

@[simp] lemma eval₂_hom_C (f : α →+* β) (g : σ → β) (r : α) :
  eval₂_hom f g (C r) = f r := eval₂_C f g r

@[simp] lemma eval₂_hom_X' (f : α →+* β) (g : σ → β) (i : σ) :
  eval₂_hom f g (X i) = g i := eval₂_X f g i

@[simp] lemma comp_eval₂_hom [comm_semiring γ] (f : α →+* β) (g : σ → β) (φ : β →+* γ) :
  φ.comp (eval₂_hom f g) = (eval₂_hom (φ.comp f) (λ i, φ (g i))) :=
begin
  apply mv_polynomial.ring_hom_ext,
  { intro r, rw [ring_hom.comp_apply, eval₂_hom_C, eval₂_hom_C, ring_hom.comp_apply] },
  { intro i, rw [ring_hom.comp_apply, eval₂_hom_X', eval₂_hom_X'] }
end

lemma map_eval₂_hom  [comm_semiring γ] (f : α →+* β) (g : σ → β) (φ : β →+* γ)
  (p : mv_polynomial σ α) :
  φ (eval₂_hom f g p) = (eval₂_hom (φ.comp f) (λ i, φ (g i)) p) :=
by { rw ← comp_eval₂_hom, refl }

lemma eval₂_hom_monomial (f : α →+* β) (g : σ → β) (d : σ →₀ ℕ) (r : α) :
  eval₂_hom f g (monomial d r) = f r * d.prod (λ i k, g i ^ k) :=
by simp only [monomial_eq, ring_hom.map_mul, eval₂_hom_C, finsupp.prod,
  ring_hom.map_prod, ring_hom.map_pow, eval₂_hom_X']

section
local attribute [instance, priority 10] is_semiring_hom.comp
lemma eval₂_comp_left {γ} [comm_semiring γ]
  (k : β →+* γ) (f : α →+* β) (g : σ → β)
  (p) : k (eval₂ f g p) = eval₂ (k.comp f) (k ∘ g) p :=
by apply mv_polynomial.induction_on p; simp [
  eval₂_add, k.map_add,
  eval₂_mul, k.map_mul] {contextual := tt}
end

@[simp] lemma eval₂_eta (p : mv_polynomial σ α) : eval₂ C X p = p :=
by apply mv_polynomial.induction_on p;
   simp [eval₂_add, eval₂_mul] {contextual := tt}

lemma eval₂_congr (g₁ g₂ : σ → β)
  (h : ∀ {i : σ} {c : σ →₀ ℕ}, i ∈ c.support → coeff c p ≠ 0 → g₁ i = g₂ i) :
  p.eval₂ f g₁ = p.eval₂ f g₂ :=
begin
  apply finset.sum_congr rfl,
  intros c hc, dsimp, congr' 1,
  apply finset.prod_congr rfl,
  intros i hi, dsimp, congr' 1,
  apply h hi,
  rwa finsupp.mem_support_iff at hc
end

@[simp] lemma eval₂_prod (s : finset γ) (p : γ → mv_polynomial σ α) :
  eval₂ f g (∏ x in s, p x) = ∏ x in s, eval₂ f g (p x) :=
(s.prod_hom _).symm

@[simp] lemma eval₂_sum (s : finset γ) (p : γ → mv_polynomial σ α) :
  eval₂ f g (∑ x in s, p x) = ∑ x in s, eval₂ f g (p x) :=
(s.sum_hom _).symm

attribute [to_additive] eval₂_prod

lemma eval₂_assoc (q : γ → mv_polynomial σ α) (p : mv_polynomial γ α) :
  eval₂ f (λ t, eval₂ f g (q t)) p = eval₂ f g (eval₂ C q p) :=
begin
  show _ = eval₂_hom f g (eval₂ C q p),
  rw eval₂_comp_left (eval₂_hom f g), congr' with a, simp,
end

end eval₂

section eval
variables {f : σ → α}

/-- Evaluate a polynomial `p` given a valuation `f` of all the variables -/
def eval (f : σ → α) : mv_polynomial σ α →+* α := eval₂_hom (ring_hom.id _) f

lemma eval_eq (x : σ → α) (f : mv_polynomial σ α) :
  eval x f = ∑ d in f.support, f.coeff d * ∏ i in d.support, x i ^ d i :=
rfl

lemma eval_eq' [fintype σ] (x : σ → α) (f : mv_polynomial σ α) :
  eval x f = ∑ d in f.support, f.coeff d * ∏ i, x i ^ d i :=
eval₂_eq' (ring_hom.id α) x f

lemma eval_monomial : eval f (monomial s a) = a * s.prod (λn e, f n ^ e) :=
eval₂_monomial _ _

@[simp] lemma eval_C : ∀ a, eval f (C a) = a := eval₂_C _ _

@[simp] lemma eval_X : ∀ n, eval f (X n) = f n := eval₂_X _ _

@[simp] lemma smul_eval (x) (p : mv_polynomial σ α) (s) : eval x (s • p) = s * eval x p :=
by rw [smul_eq_C_mul, (eval x).map_mul, eval_C]

lemma eval_sum {ι : Type*} (s : finset ι) (f : ι → mv_polynomial σ α) (g : σ → α) :
  eval g (∑ i in s, f i) = ∑ i in s, eval g (f i) :=
(eval g).map_sum _ _

@[to_additive]
lemma eval_prod {ι : Type*} (s : finset ι) (f : ι → mv_polynomial σ α) (g : σ → α) :
  eval g (∏ i in s, f i) = ∏ i in s, eval g (f i) :=
(eval g).map_prod _ _

theorem eval_assoc {τ}
  (f : σ → mv_polynomial τ α) (g : τ → α)
  (p : mv_polynomial σ α) :
  eval (eval g ∘ f) p = eval g (eval₂ C f p) :=
begin
  rw eval₂_comp_left (eval g),
  unfold eval, simp only [coe_eval₂_hom],
  congr' with a, simp
end

end eval

section map
variables [comm_semiring β]
variables (f : α →+* β)

/-- `map f p` maps a polynomial `p` across a ring hom `f` -/
def map : mv_polynomial σ α →+* mv_polynomial σ β := eval₂_hom (C.comp f) X

@[simp] theorem map_monomial (s : σ →₀ ℕ) (a : α) : map f (monomial s a) = monomial s (f a) :=
(eval₂_monomial _ _).trans monomial_eq.symm

@[simp] theorem map_C : ∀ (a : α), map f (C a : mv_polynomial σ α) = C (f a) := map_monomial _ _

@[simp] theorem map_X : ∀ (n : σ), map f (X n : mv_polynomial σ α) = X n := eval₂_X _ _

theorem map_id : ∀ (p : mv_polynomial σ α), map (ring_hom.id α) p = p := eval₂_eta

theorem map_map [comm_semiring γ]
  (g : β →+* γ)
  (p : mv_polynomial σ α) :
  map g (map f p) = map (g.comp f) p :=
(eval₂_comp_left (map g) (C.comp f) X p).trans $
begin
  congr,
  { ext1 a, simp only [map_C, comp_app, ring_hom.coe_comp], },
  { ext1 n, simp only [map_X, comp_app], }
end

theorem eval₂_eq_eval_map (g : σ → β) (p : mv_polynomial σ α) :
  p.eval₂ f g = eval g (map f p) :=
begin
  unfold map eval, simp only [coe_eval₂_hom],
  have h := eval₂_comp_left (eval₂_hom _ g),
  dsimp at h,
  rw h,
  congr,
  { ext1 a, simp only [coe_eval₂_hom, ring_hom.id_apply, comp_app, eval₂_C, ring_hom.coe_comp], },
  { ext1 n, simp only [comp_app, eval₂_X], },
end

lemma eval₂_comp_right {γ} [comm_semiring γ]
  (k : β →+* γ) (f : α →+* β) (g : σ → β)
  (p) : k (eval₂ f g p) = eval₂ k (k ∘ g) (map f p) :=
begin
  apply mv_polynomial.induction_on p,
  { intro r, rw [eval₂_C, map_C, eval₂_C] },
  { intros p q hp hq, rw [eval₂_add, k.map_add, (map f).map_add, eval₂_add, hp, hq] },
  { intros p s hp,
    rw [eval₂_mul, k.map_mul, (map f).map_mul, eval₂_mul, map_X, hp, eval₂_X, eval₂_X] }
end

lemma map_eval₂ (f : α →+* β) (g : γ → mv_polynomial δ α) (p : mv_polynomial γ α) :
  map f (eval₂ C g p) = eval₂ C (map f ∘ g) (map f p) :=
begin
  apply mv_polynomial.induction_on p,
  { intro r, rw [eval₂_C, map_C, map_C, eval₂_C] },
  { intros p q hp hq, rw [eval₂_add, (map f).map_add, hp, hq, (map f).map_add, eval₂_add] },
  { intros p s hp,
    rw [eval₂_mul, (map f).map_mul, hp, (map f).map_mul, map_X, eval₂_mul, eval₂_X, eval₂_X] }
end

lemma coeff_map (p : mv_polynomial σ α) : ∀ (m : σ →₀ ℕ), coeff m (map f p) = f (coeff m p) :=
begin
  apply mv_polynomial.induction_on p; clear p,
  { intros r m, rw [map_C], simp only [coeff_C], split_ifs, {refl}, rw f.map_zero },
  { intros p q hp hq m, simp only [hp, hq, (map f).map_add, coeff_add], rw f.map_add },
  { intros p i hp m, simp only [hp, (map f).map_mul, map_X],
    simp only [hp, mem_support_iff, coeff_mul_X'],
    split_ifs, {refl},
    rw is_semiring_hom.map_zero f }
end

lemma map_injective (hf : function.injective f) :
  function.injective (map f : mv_polynomial σ α → mv_polynomial σ β) :=
begin
  intros p q h,
  simp only [ext_iff, coeff_map] at h ⊢,
  intro m,
  exact hf (h m),
end

@[simp] lemma eval_map (f : α →+* β) (g : σ → β) (p : mv_polynomial σ α) :
  eval g (map f p) = eval₂ f g p :=
by { apply mv_polynomial.induction_on p; { simp { contextual := tt } } }

@[simp] lemma eval₂_map [comm_semiring γ] (f : α →+* β) (g : σ → γ) (φ : β →+* γ)
  (p : mv_polynomial σ α) :
  eval₂ φ g (map f p) = eval₂ (φ.comp f) g p :=
by { rw [← eval_map, ← eval_map, map_map], }

@[simp] lemma eval₂_hom_map_hom [comm_semiring γ] (f : α →+* β) (g : σ → γ) (φ : β →+* γ)
  (p : mv_polynomial σ α) :
  eval₂_hom φ g (map f p) = eval₂_hom (φ.comp f) g p :=
eval₂_map f g φ p

<<<<<<< HEAD
lemma constant_coeff_map (f : α →+* β) (φ : mv_polynomial σ α) :
=======
@[simp] lemma constant_coeff_map (f : α →+* β) (φ : mv_polynomial σ α) :
>>>>>>> bbfeff38
  constant_coeff (mv_polynomial.map f φ) = f (constant_coeff φ) :=
coeff_map f φ 0

lemma constant_coeff_comp_map (f : α →+* β) :
  (constant_coeff : mv_polynomial σ β →+* β).comp (mv_polynomial.map f) = f.comp (constant_coeff) :=
by { ext, apply constant_coeff_map }

lemma support_map_subset (p : mv_polynomial σ α) : (map f p).support ⊆ p.support :=
begin
  intro x,
  simp only [finsupp.mem_support_iff],
  contrapose!,
  change p.coeff x = 0 → (map f p).coeff x = 0,
  rw coeff_map,
  intro hx,
  rw hx,
  exact ring_hom.map_zero f
end

lemma support_map_of_injective (p : mv_polynomial σ α) {f : α →+* β} (hf : injective f) :
  (map f p).support = p.support :=
begin
  apply finset.subset.antisymm,
  { exact mv_polynomial.support_map_subset _ _ },
  intros x hx,
  rw finsupp.mem_support_iff,
  contrapose! hx,
  simp only [not_not, finsupp.mem_support_iff],
  change (map f p).coeff x = 0 at hx,
  rw [coeff_map, ← f.map_zero] at hx,
  exact hf hx
end

end map


section aeval

/-! ### The algebra of multivariate polynomials -/

variables {R : Type u} {A : Type v} {S : Type w} (f : σ → A)
variables [comm_semiring R] [comm_semiring A] [algebra R A] [comm_semiring S]

/-- A map `σ → A` where `A` is an algebra over `R` generates an `R`-algebra homomorphism
from multivariate polynomials over `σ` to `A`. -/
def aeval : mv_polynomial σ R →ₐ[R] A :=
{ commutes' := λ r, eval₂_C _ _ _
  .. eval₂_hom (algebra_map R A) f }

theorem aeval_def (p : mv_polynomial σ R) : aeval f p = eval₂ (algebra_map R A) f p := rfl

lemma aeval_eq_eval₂_hom (p : mv_polynomial σ R) :
  aeval f p = eval₂_hom (algebra_map R A) f p := rfl

@[simp] lemma aeval_X (s : σ) : aeval f (X s : mv_polynomial _ R) = f s := eval₂_X _ _ _

@[simp] lemma aeval_C (r : R) : aeval f (C r) = algebra_map R A r := eval₂_C _ _ _

theorem eval_unique (φ : mv_polynomial σ R →ₐ[R] A) :
  φ = aeval (φ ∘ X) :=
begin
  ext p,
  apply mv_polynomial.induction_on p,
  { intro r, rw aeval_C, exact φ.commutes r },
  { intros f g ih1 ih2,
    rw [φ.map_add, ih1, ih2, alg_hom.map_add] },
  { intros p j ih,
    rw [φ.map_mul, alg_hom.map_mul, aeval_X, ih] }
end

lemma comp_aeval {B : Type*} [comm_semiring B] [algebra R B]
  (φ : A →ₐ[R] B) :
  φ.comp (aeval f) = (aeval (λ i, φ (f i))) :=
begin
  apply mv_polynomial.alg_hom_ext,
  intros i,
  rw [alg_hom.comp_apply, aeval_X, aeval_X],
end

@[simp] lemma map_aeval {B : Type*} [comm_semiring B]
  (g : σ → A) (φ : A →+* B) (p : mv_polynomial σ R) :
  φ (aeval g p) = (eval₂_hom (φ.comp (algebra_map R A)) (λ i, φ (g i)) p) :=
by { rw ← comp_eval₂_hom, refl }

@[simp] lemma aeval_zero (p : mv_polynomial σ R) :
  aeval (0 : σ → A) p = algebra_map _ _ (constant_coeff p) :=
begin
  apply mv_polynomial.induction_on p,
  { simp only [aeval_C, forall_const, if_true, constant_coeff_C, eq_self_iff_true] },
  { intros, simp only [*, alg_hom.map_add, ring_hom.map_add, coeff_add] },
  { intros,
    simp only [ring_hom.map_mul, constant_coeff_X, pi.zero_apply, ring_hom.map_zero, eq_self_iff_true,
      mem_support_iff, not_true, aeval_X, if_false, ne.def, mul_zero, alg_hom.map_mul, zero_apply] }
end

@[simp] lemma aeval_zero' (p : mv_polynomial σ R) :
  aeval (λ _, 0 : σ → A) p = algebra_map _ _ (constant_coeff p) :=
aeval_zero p

lemma aeval_monomial (g : σ → A) (d : σ →₀ ℕ) (r : R) :
  aeval g (monomial d r) = algebra_map _ _ r * d.prod (λ i k, g i ^ k) :=
eval₂_hom_monomial _ _ _ _

lemma eval₂_hom_eq_zero (f : R →+* S) (g : σ → S) (φ : mv_polynomial σ R)
  (h : ∀ d, φ.coeff d ≠ 0 → ∃ i ∈ d.support, g i = 0) :
  eval₂_hom f g φ = 0 :=
begin
  rw [φ.as_sum, ring_hom.map_sum, finset.sum_eq_zero],
  intros d hd,
  obtain ⟨i, hi, hgi⟩ : ∃ i ∈ d.support, g i = 0 := h d (finsupp.mem_support_iff.mp hd),
  rw [eval₂_hom_monomial, finsupp.prod, finset.prod_eq_zero hi, mul_zero],
  rw [hgi, zero_pow],
  rwa [nat.pos_iff_ne_zero, ← finsupp.mem_support_iff]
end

lemma aeval_eq_zero [algebra R S] (f : σ → S) (φ : mv_polynomial σ R)
  (h : ∀ d, φ.coeff d ≠ 0 → ∃ i ∈ d.support, f i = 0) :
  aeval f φ = 0 :=
eval₂_hom_eq_zero _ _ _ h

end aeval

end comm_semiring
end mv_polynomial<|MERGE_RESOLUTION|>--- conflicted
+++ resolved
@@ -777,11 +777,7 @@
   eval₂_hom φ g (map f p) = eval₂_hom (φ.comp f) g p :=
 eval₂_map f g φ p
 
-<<<<<<< HEAD
-lemma constant_coeff_map (f : α →+* β) (φ : mv_polynomial σ α) :
-=======
 @[simp] lemma constant_coeff_map (f : α →+* β) (φ : mv_polynomial σ α) :
->>>>>>> bbfeff38
   constant_coeff (mv_polynomial.map f φ) = f (constant_coeff φ) :=
 coeff_map f φ 0
 
