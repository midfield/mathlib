--- conflicted
+++ resolved
@@ -646,14 +646,11 @@
   strict_mono_incr_on (g ∘ f) s :=
 λ x hx y hy hxy, hg $ hf hx hy hxy
 
-<<<<<<< HEAD
-=======
 lemma strict_mono.cod_restrict [preorder α] [preorder β] {f : α → β} (hf : strict_mono f)
   {s : set β} (hs : ∀ x, f x ∈ s) :
   strict_mono (set.cod_restrict f s hs) :=
 hf
 
->>>>>>> 1684addc
 namespace function
 
 open set
