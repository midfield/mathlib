--- conflicted
+++ resolved
@@ -39,12 +39,6 @@
 
 variables {ι}
 
-<<<<<<< HEAD
-instance [Π i, add_comm_group (β i)] : add_comm_group (direct_sum ι β) := dfinsupp.add_comm_group
-
-variables [Π i, add_comm_monoid (β i)]
-
-=======
 section add_comm_group
 
 variables [Π i, add_comm_group (β i)]
@@ -66,7 +60,6 @@
 dfinsupp.add_apply _ _ _
 
 variables (β)
->>>>>>> 4003b3ee
 include dec_ι
 
 /-- `mk β s x` is the element of `⨁ i, β i` that is zero outside `s`
