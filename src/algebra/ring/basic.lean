--- conflicted
+++ resolved
@@ -481,11 +481,7 @@
 { .. hf.add_comm_group f zero add neg, .. hf.monoid f one mul, .. hf.distrib f add mul }
 
 /-- Pullback a `ring` instance along an injective function,
-<<<<<<< HEAD
-with a subtraction (`-`) that is not necessarily defeq to `a +- b`. -/
-=======
 with a subtraction (`-`) that is not necessarily defeq to `a + -b`. -/
->>>>>>> 6f1351f3
 protected def function.injective.ring_sub
   [has_zero β] [has_one β] [has_add β] [has_mul β] [has_neg β] [has_sub β]
   (f : β → α) (hf : injective f) (zero : f 0 = 0) (one : f 1 = 1)
@@ -503,11 +499,7 @@
 { .. hf.add_comm_group f zero add neg, .. hf.monoid f one mul, .. hf.distrib f add mul }
 
 /-- Pullback a `ring` instance along an injective function,
-<<<<<<< HEAD
-with a subtraction (`-`) that is not necessarily defeq to `a +- b`. -/
-=======
 with a subtraction (`-`) that is not necessarily defeq to `a + -b`. -/
->>>>>>> 6f1351f3
 protected def function.surjective.ring_sub
   [has_zero β] [has_one β] [has_add β] [has_mul β] [has_neg β] [has_sub β]
   (f : α → β) (hf : surjective f) (zero : f 0 = 0) (one : f 1 = 1)
@@ -659,11 +651,7 @@
 { .. hf.ring f zero one add mul neg, .. hf.comm_semigroup f mul }
 
 /-- Pullback a `comm_ring` instance along an injective function,
-<<<<<<< HEAD
-with a subtraction (`-`) that is not necessarily defeq to `a +- b`. -/
-=======
 with a subtraction (`-`) that is not necessarily defeq to `a + -b`. -/
->>>>>>> 6f1351f3
 protected def function.injective.comm_ring_sub
   [has_zero β] [has_one β] [has_add β] [has_mul β] [has_neg β] [has_sub β]
   (f : β → α) (hf : injective f) (zero : f 0 = 0) (one : f 1 = 1)
@@ -681,11 +669,7 @@
 { .. hf.ring f zero one add mul neg, .. hf.comm_semigroup f mul }
 
 /-- Pullback a `comm_ring` instance along an injective function,
-<<<<<<< HEAD
-with a subtraction (`-`) that is not necessarily defeq to `a +- b`. -/
-=======
 with a subtraction (`-`) that is not necessarily defeq to `a + -b`. -/
->>>>>>> 6f1351f3
 protected def function.surjective.comm_ring_sub
   [has_zero β] [has_one β] [has_add β] [has_mul β] [has_neg β] [has_sub β]
   (f : α → β) (hf : surjective f) (zero : f 0 = 0) (one : f 1 = 1)
