--- conflicted
+++ resolved
@@ -261,12 +261,7 @@
   group M₂ :=
 { div_eq_mul_inv := hf.forall.2 $ λ x, hf.forall.2 $
     λ y, by erw [← div, div_eq_mul_inv, mul, inv]; refl,
-<<<<<<< HEAD
-  mul_left_inv := hf.forall.2 $ λ x, by erw [← inv, ← mul, mul_left_inv, one]; refl,
-  .. hf.monoid f one mul, ..‹has_inv M₂›, ..‹has_div M₂› }
-=======
   ..‹has_div M₂›, .. hf.group f one mul inv }
->>>>>>> 6f1351f3
 
 /-- A type endowed with `1`, `*` and `⁻¹` is a commutative group,
 if it admits a surjective map that preserves `1`, `*` and `⁻¹` from a commutative group. -/
