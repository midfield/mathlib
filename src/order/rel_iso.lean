--- conflicted
+++ resolved
@@ -313,26 +313,11 @@
 { to_fun := f,
   inj' := strict_mono.injective h,
   map_rel_iff' := λ a b, h.le_iff_le.symm }
-<<<<<<< HEAD
-
-end order_embedding
-=======
->>>>>>> 1684addc
 
 @[simp] lemma coe_of_strict_mono {α β} [linear_order α] [preorder β] {f : α → β}
   (h : strict_mono f) : ⇑(of_strict_mono f h) = f := rfl
 
-<<<<<<< HEAD
-/-- The inclusion map `fin m → fin n` is an order embedding. -/
-def fin_fin.rel_embedding {m n} (h : m ≤ n) : (fin m) ↪o (fin n) :=
-⟨⟨fin.cast_le h, fin.cast_le_injective h⟩, by rintros ⟨a, ha⟩ ⟨b, hb⟩; refl⟩
-
-/-- The ordering on `fin n` is a well order. -/
-instance fin.lt.is_well_order (n) : is_well_order (fin n) (<) :=
-(fin.val.rel_embedding n).is_well_order
-=======
 end order_embedding
->>>>>>> 1684addc
 
 /-- A relation isomorphism is an equivalence that is also a relation embedding. -/
 structure rel_iso {α β : Type*} (r : α → α → Prop) (s : β → β → Prop) extends α ≃ β :=
@@ -529,8 +514,6 @@
 @[simp] lemma symm_apply_apply (e : α ≃o β) (x : α) : e.symm (e x) = x :=
 e.to_equiv.symm_apply_apply x
 
-<<<<<<< HEAD
-=======
 open set
 
 @[simp] lemma preimage_Iic (e : α ≃o β) (b : β) : e ⁻¹' (Iic b) = Iic (e.symm b) :=
@@ -557,7 +540,6 @@
 @[simp] lemma preimage_Ioo (e : α ≃o β) (a b : β) : e ⁻¹' (Ioo a b) = Ioo (e.symm a) (e.symm b) :=
 by simp [← Ioi_inter_Iio]
 
->>>>>>> 1684addc
 /-- To show that `f : α → β`, `g : β → α` make up an order isomorphism of linear orders,
     it suffices to prove `cmp a (g b) = cmp (f a) b`. --/
 def of_cmp_eq_cmp {α β} [linear_order α] [linear_order β] (f : α → β) (g : β → α)
@@ -569,15 +551,6 @@
   right_inv := by { intro, rw [←cmp_eq_eq_iff, ←h, cmp_self_eq_eq] },
   map_rel_iff' := by { intros, apply le_iff_le_of_cmp_eq_cmp, convert h _ _, apply gf } }
 
-<<<<<<< HEAD
-/-- A strictly monotone surjective function from a linear order is an order isomorphism. -/
-noncomputable def of_strict_mono_surjective {α β} [linear_order α] [preorder β] (f : α → β)
-  (h_mono : strict_mono f) (h_surj : surjective f) : α ≃o β :=
-{ to_equiv := equiv.of_bijective f ⟨h_mono.injective, h_surj⟩,
-  .. order_embedding.of_strict_mono f h_mono }
-
-=======
->>>>>>> 1684addc
 /-- Order isomorphism between two equal sets. -/
 def set_congr (s t : set α) (h : s = t) : s ≃o t :=
 { to_equiv := equiv.set_congr h,
@@ -588,22 +561,26 @@
 { to_equiv := equiv.set.univ α,
   map_rel_iff' := λ x y, iff.rfl }
 
+/-- Order isomorphism between two equal sets. -/
+def set_congr (s t : set α) (h : s = t) : s ≃o t :=
+{ to_equiv := equiv.set_congr h,
+  map_rel_iff' := λ x y, iff.rfl }
+
+/-- Order isomorphism between `univ : set α` and `α`. -/
+def set.univ : (set.univ : set α) ≃o α :=
+{ to_equiv := equiv.set.univ α,
+  map_rel_iff' := λ x y, iff.rfl }
+
 end order_iso
 
 /-- If a function `f` is strictly monotone on a set `s`, then it defines an order isomorphism
 between `s` and its image. -/
-<<<<<<< HEAD
-noncomputable def strict_mono_incr_on.order_iso {α β} [linear_order α] [preorder β]
-=======
 protected noncomputable def strict_mono_incr_on.order_iso {α β} [linear_order α] [preorder β]
->>>>>>> 1684addc
   (f : α → β) (s : set α) (hf : strict_mono_incr_on f s) :
   s ≃o f '' s :=
 { to_equiv := hf.inj_on.bij_on_image.equiv _,
   map_rel_iff' := λ x y, iff.symm $ hf.le_iff_le x.2 y.2 }
 
-<<<<<<< HEAD
-=======
 /-- A strictly monotone function from a linear order is an order isomorphism between its domain and
 its range. -/
 protected noncomputable def strict_mono.order_iso {α β} [linear_order α] [preorder β] (f : α → β)
@@ -616,7 +593,6 @@
   (f : α → β) (h_mono : strict_mono f) (h_surj : surjective f) : α ≃o β :=
 (h_mono.order_iso f).trans $ (order_iso.set_congr _ _ h_surj.range_eq).trans order_iso.set.univ
 
->>>>>>> 1684addc
 /-- A subset `p : set α` embeds into `α` -/
 def set_coe_embedding {α : Type*} (p : set α) : p ↪ α := ⟨subtype.val, @subtype.eq _ _⟩
 
